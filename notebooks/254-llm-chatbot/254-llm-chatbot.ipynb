{
 "cells": [
  {
   "cell_type": "markdown",
   "id": "50e1d1d5-3bdd-4224-9f93-bf5d9a83f424",
   "metadata": {},
   "source": [
    "# Create an LLM-powered Chatbot using OpenVINO\n",
    "\n",
    "In the rapidly evolving world of artificial intelligence (AI), chatbots have emerged as powerful tools for businesses to enhance customer interactions and streamline operations. \n",
    "Large Language Models (LLMs) are artificial intelligence systems that can understand and generate human language. They use deep learning algorithms and massive amounts of data to learn the nuances of language and produce coherent and relevant responses.\n",
    "While a decent intent-based chatbot can answer basic, one-touch inquiries like order management, FAQs, and policy questions, LLM chatbots can tackle more complex, multi-touch questions. LLM enables chatbots to provide support in a conversational manner, similar to how humans do, through contextual memory. Leveraging the capabilities of Language Models, chatbots are becoming increasingly intelligent, capable of understanding and responding to human language with remarkable accuracy.\n",
    "\n",
    "Previously, we already discussed how to build an instruction-following pipeline using OpenVINO and Optimum Intel, please check out [Dolly example](../240-dolly-2-instruction-following) for reference.\n",
    "In this tutorial, we consider how to use the power of OpenVINO for running Large Language Models for chat. We will use a pre-trained model from the [Hugging Face Transformers](https://huggingface.co/docs/transformers/index) library. To simplify the user experience, the [Hugging Face Optimum Intel](https://huggingface.co/docs/optimum/intel/index) library is used to convert the models to OpenVINO™ IR format.\n",
    "\n",
    "\n",
    "The tutorial consists of the following steps:\n",
    "\n",
    "- Install prerequisites\n",
    "- Download and convert the model from a public source using the [OpenVINO integration with Hugging Face Optimum](https://huggingface.co/blog/openvino).\n",
    "- Compress model weights to 4-bit or 8-bit data types using [NNCF](https://github.com/openvinotoolkit/nncf)\n",
    "- Create a chat inference pipeline\n",
    "- Run chat pipeline\n",
    "\n",
    "#### Table of contents:\n",
    "- [Prerequisites](#Prerequisites)\n",
    "- [Select model for inference](#Select-model-for-inference)\n",
    "- [login to huggingfacehub to get access to pretrained model](#login-to-huggingfacehub-to-get-access-to-pretrained-model)\n",
    "- [Instantiate Model using Optimum Intel](#Instantiate-Model-using-Optimum-Intel)\n",
    "- [Compress model weights](#Compress-model-weights)\n",
    "    - [Weights Compression using Optimum Intel](#Weights-Compression-using-Optimum-Intel)\n",
    "    - [Weights Compression using NNCF](#Weights-Compression-using-NNCF)\n",
    "- [Select device for inference and model variant](#Select-device-for-inference-and-model-variant)\n",
    "- [Run Chatbot](#Run-Chatbot)\n"
   ]
  },
  {
   "cell_type": "markdown",
   "id": "5df233b0-0369-4fff-9952-7957a90394a5",
   "metadata": {},
   "source": [
    "## Prerequisites\n",
    "[back to top ⬆️](#Table-of-contents:)\n",
    "\n",
    "Install required dependencies"
   ]
  },
  {
   "cell_type": "code",
   "execution_count": 1,
   "id": "563ecf9f-346b-4f14-85ef-c66ff0c95f65",
   "metadata": {
    "tags": []
   },
   "outputs": [],
   "source": [
    "%pip uninstall -q -y openvino-dev openvino openvino-nightly\n",
    "%pip install -q --extra-index-url https://download.pytorch.org/whl/cpu\\\n",
    "\"git+https://github.com/huggingface/optimum-intel.git\"\\\n",
    "\"nncf>=2.7\"\\\n",
    "\"openvino-nightly\"\\\n",
    "\"gradio\"\\\n",
    "\"onnx\" \"einops\" \"transformers_stream_generator\" \"tiktoken\" \"transformers>=4.34.0\""
   ]
  },
  {
   "cell_type": "markdown",
   "id": "81983176-e571-4652-ba21-4bd608c35146",
   "metadata": {},
   "source": [
    "## Select model for inference\n",
    "[back to top ⬆️](#Table-of-contents:)\n",
    "\n",
    "The tutorial supports different models, you can select one from the provided options to compare the quality of open source LLM solutions.\n",
    ">**Note**: conversion of some models can require additional actions from user side and at least 64GB RAM for conversion.\n",
    "\n",
    "The available options are:\n",
    "\n",
    "* **tiny-llama-1b-chat** - This is the chat model finetuned on top of [TinyLlama/TinyLlama-1.1B-intermediate-step-955k-2T](https://huggingface.co/TinyLlama/TinyLlama-1.1B-intermediate-step-955k-token-2T). The TinyLlama project aims to pretrain a 1.1B Llama model on 3 trillion tokens with the adoption of the same architecture and tokenizer as Llama 2. This means TinyLlama can be plugged and played in many open-source projects built upon Llama. Besides, TinyLlama is compact with only 1.1B parameters. This compactness allows it to cater to a multitude of applications demanding a restricted computation and memory footprint. More details about model can be found in [model card](https://huggingface.co/TinyLlama/TinyLlama-1.1B-Chat-v0.6)\n",
    "\n",
    "* **red-pajama-3b-chat** - A 2.8B parameter pre-trained language model based on GPT-NEOX architecture. It was developed by Together Computer and leaders from the open-source AI community. The model is fine-tuned on OASST1 and Dolly2 datasets to enhance chatting ability. More details about model can be found in [HuggingFace model card](https://huggingface.co/togethercomputer/RedPajama-INCITE-Chat-3B-v1).\n",
    "* **llama-2-7b-chat** - LLama 2 is the second generation of LLama models developed by Meta. Llama 2 is a collection of pre-trained and fine-tuned generative text models ranging in scale from 7 billion to 70 billion parameters. llama-2-7b-chat is 7 billions parameters version of LLama 2 finetuned and optimized for dialogue use case. More details about model can be found in the [paper](https://ai.meta.com/research/publications/llama-2-open-foundation-and-fine-tuned-chat-models/), [repository](https://github.com/facebookresearch/llama) and [HuggingFace model card](https://huggingface.co/meta-llama/Llama-2-7b-chat-hf)\n",
    ">**Note**: run model with demo, you will need to accept license agreement. \n",
    ">You must be a registered user in 🤗 Hugging Face Hub. Please visit [HuggingFace model card](https://huggingface.co/meta-llama/Llama-2-7b-chat-hf), carefully read terms of usage and click accept button.  You will need to use an access token for the code below to run. For more information on access tokens, refer to [this section of the documentation](https://huggingface.co/docs/hub/security-tokens).\n",
    ">You can login on Hugging Face Hub in notebook environment, using following code:\n",
    " \n",
    "```python\n",
    "    ## login to huggingfacehub to get access to pretrained model \n",
    "    from huggingface_hub import notebook_login, whoami\n",
    "\n",
    "    try:\n",
    "        whoami()\n",
    "        print('Authorization token already provided')\n",
    "    except OSError:\n",
    "        notebook_login()\n",
    "```\n",
    "* **mpt-7b-chat** - MPT-7B is part of the family of MosaicPretrainedTransformer (MPT) models, which use a modified transformer architecture optimized for efficient training and inference. These architectural changes include performance-optimized layer implementations and the elimination of context length limits by replacing positional embeddings with Attention with Linear Biases ([ALiBi](https://arxiv.org/abs/2108.12409)). Thanks to these modifications, MPT models can be trained with high throughput efficiency and stable convergence. MPT-7B-chat is a chatbot-like model for dialogue generation. It was built by finetuning MPT-7B on the [ShareGPT-Vicuna](https://huggingface.co/datasets/jeffwan/sharegpt_vicuna), [HC3](https://huggingface.co/datasets/Hello-SimpleAI/HC3), [Alpaca](https://huggingface.co/datasets/tatsu-lab/alpaca), [HH-RLHF](https://huggingface.co/datasets/Anthropic/hh-rlhf), and [Evol-Instruct](https://huggingface.co/datasets/victor123/evol_instruct_70k) datasets. More details about the model can be found in [blog post](https://www.mosaicml.com/blog/mpt-7b), [repository](https://github.com/mosaicml/llm-foundry/) and [HuggingFace model card](https://huggingface.co/mosaicml/mpt-7b-chat).\n",
    "* **qwen-7b-chat** - Qwen-7B is the 7B-parameter version of the large language model series, Qwen (abbr. Tongyi Qianwen), proposed by Alibaba Cloud. Qwen-7B is a Transformer-based large language model, which is pretrained on a large volume of data, including web texts, books, codes, etc. For more details about Qwen, please refer to the [GitHub](https://github.com/QwenLM/Qwen) code repository. \n",
<<<<<<< HEAD
    "* **chatglm2-6b** - ChatGLM2-6B is the second-generation version of the open-source bilingual (Chinese-English) chat model [ChatGLM-6B](https://github.com/THUDM/ChatGLM-6B). It retains the smooth conversation flow and low deployment threshold of the first-generation model\n",
    "* **mistral-7b** - The Mistral-7B-v0.1 Large Language Model (LLM) is a pretrained generative text model with 7 billion parameters. You can find more details about model in the [model card](https://huggingface.co/mistralai/Mistral-7B-v0.1), [paper](https://arxiv.org/abs/2310.06825) and [release blog post](https://mistral.ai/news/announcing-mistral-7b/).\n",
    "* **zephyr-7b-beta** - Zephyr is a series of language models that are trained to act as helpful assistants. Zephyr-7B-beta is the second model in the series, and is a fine-tuned version of [mistralai/Mistral-7B-v0.1](https://huggingface.co/mistralai/Mistral-7B-v0.1) that was trained on on a mix of publicly available, synthetic datasets using [Direct Preference Optimization (DPO)](https://arxiv.org/abs/2305.18290). You can find more details about model in [technical report](https://arxiv.org/abs/2310.16944) and [HuggingFace model card](https://huggingface.co/HuggingFaceH4/zephyr-7b-beta).\n",
    "* **neural-chat-7b-v3-1** - Mistral-7b model fine-tuned using Intel Gaudi. The model fine-tuned on the open source dataset [Open-Orca/SlimOrca](https://huggingface.co/datasets/Open-Orca/SlimOrca) and aligned with [Direct Preference Optimization (DPO) algorithm](https://arxiv.org/abs/2305.18290). More details can be found in [model card](https://huggingface.co/Intel/neural-chat-7b-v3-1) and [blog post](https://medium.com/@NeuralCompressor/the-practice-of-supervised-finetuning-and-direct-preference-optimization-on-habana-gaudi2-a1197d8a3cd3).\n",
    "* **notus-7b-v1** - Notus is a collection of fine-tuned models using [Direct Preference Optimization (DPO)](https://arxiv.org/abs/2305.18290). and related [RLHF](https://huggingface.co/blog/rlhf) techniques. This model is the first version, fine-tuned with DPO over zephyr-7b-sft. Following a data-first approach, the only difference between Notus-7B-v1 and Zephyr-7B-beta is the preference dataset used for dDPO. Proposed approach for dataset creation helps to effectively fine-tune Notus-7b that surpasses Zephyr-7B-beta and Claude 2 on [AlpacaEval](https://tatsu-lab.github.io/alpaca_eval/). More details about model can be found in [model card](https://huggingface.co/argilla/notus-7b-v1)."
=======
    "* **chatglm3-6b** - ChatGLM3-6B is the latest open-source model in the ChatGLM series. While retaining many excellent features such as smooth dialogue and low deployment threshold from the previous two generations, ChatGLM3-6B employs a more diverse training dataset, more sufficient training steps, and a more reasonable training strategy. ChatGLM3-6B adopts a newly designed [Prompt format](https://github.com/THUDM/ChatGLM3/blob/main/PROMPT_en.md), in addition to the normal multi-turn dialogue. You can find more details about model in the [model card](https://huggingface.co/THUDM/chatglm3-6b)\n",
    "* **mistral-7b** - The Mistral-7B-v0.1 Large Language Model (LLM) is a pretrained generative text model with 7 billion parameters. You can find more details about model in the [model card](https://huggingface.co/mistralai/Mistral-7B-v0.1), [paper](https://arxiv.org/abs/2310.06825) and [release blog post](https://mistral.ai/news/announcing-mistral-7b/).\n",
    "* **zephyr-7b-beta** - Zephyr is a series of language models that are trained to act as helpful assistants. Zephyr-7B-beta is the second model in the series, and is a fine-tuned version of [mistralai/Mistral-7B-v0.1](https://huggingface.co/mistralai/Mistral-7B-v0.1) that was trained on on a mix of publicly available, synthetic datasets using [Direct Preference Optimization (DPO)](https://arxiv.org/abs/2305.18290). You can find more details about model in [technical report](https://arxiv.org/abs/2310.16944) and [HuggingFace model card](https://huggingface.co/HuggingFaceH4/zephyr-7b-beta).\n",
    "* **neural-chat-7b-v3-1** - Mistral-7b model fine-tuned using Intel Gaudi. The model fine-tuned on the open source dataset [Open-Orca/SlimOrca](https://huggingface.co/datasets/Open-Orca/SlimOrca) and aligned with [Direct Preference Optimization (DPO) algorithm](https://arxiv.org/abs/2305.18290). More details can be found in [model card](https://huggingface.co/Intel/neural-chat-7b-v3-1) and [blog post](https://medium.com/@NeuralCompressor/the-practice-of-supervised-finetuning-and-direct-preference-optimization-on-habana-gaudi2-a1197d8a3cd3).\n",
    "* **notus-7b-v1** - Notus is a collection of fine-tuned models using [Direct Preference Optimization (DPO)](https://arxiv.org/abs/2305.18290). and related [RLHF](https://huggingface.co/blog/rlhf) techniques. This model is the first version, fine-tuned with DPO over zephyr-7b-sft. Following a data-first approach, the only difference between Notus-7B-v1 and Zephyr-7B-beta is the preference dataset used for dDPO. Proposed approach for dataset creation helps to effectively fine-tune Notus-7b that surpasses Zephyr-7B-beta and Claude 2 on [AlpacaEval](https://tatsu-lab.github.io/alpaca_eval/). More details about model can be found in [model card](https://huggingface.co/argilla/notus-7b-v1).\n",
    "* **youri-7b-chat** - Youri-7b-chat is a Llama2 based model. [Rinna Co., Ltd.](https://rinna.co.jp/) conducted further pre-training for the Llama2 model with a mixture of English and Japanese datasets to improve Japanese task capability. The model is publicly released on Hugging Face hub. You can find detailed information at the [rinna/youri-7b-chat project page](https://huggingface.co/rinna/youri-7b).  "
>>>>>>> f270af08
   ]
  },
  {
   "cell_type": "code",
   "execution_count": 1,
   "id": "f93282b6-f1f1-4153-84af-31aac79c3ef4",
   "metadata": {
    "tags": []
   },
   "outputs": [],
   "source": [
    "from config import SUPPORTED_LLM_MODELS\n",
    "import ipywidgets as widgets"
   ]
  },
  {
   "cell_type": "code",
   "execution_count": 2,
   "id": "8d22fedb-d1f6-4306-b910-efac5b849c7c",
   "metadata": {
    "tags": []
   },
   "outputs": [
    {
     "data": {
      "application/vnd.jupyter.widget-view+json": {
<<<<<<< HEAD
       "model_id": "749cdf3c0776429c81248cb6211cd3fa",
=======
       "model_id": "169978da6d5942bd8146676f3bf5db8b",
>>>>>>> f270af08
       "version_major": 2,
       "version_minor": 0
      },
      "text/plain": [
       "Dropdown(description='Model:', options=('tiny-llama-1b-chat', 'red-pajama-3b-chat', 'llama-2-chat-7b', 'mpt-7b…"
      ]
     },
     "execution_count": 2,
     "metadata": {},
     "output_type": "execute_result"
    }
   ],
   "source": [
    "model_ids = list(SUPPORTED_LLM_MODELS)\n",
    "\n",
    "model_id = widgets.Dropdown(\n",
    "    options=model_ids,\n",
    "    value=model_ids[0],\n",
    "    description=\"Model:\",\n",
    "    disabled=False,\n",
    ")\n",
    "\n",
    "model_id"
   ]
  },
  {
   "cell_type": "code",
   "execution_count": 3,
   "id": "906022ec-96bf-41a9-9447-789d2e875250",
   "metadata": {
    "tags": []
   },
   "outputs": [
    {
     "name": "stdout",
     "output_type": "stream",
     "text": [
<<<<<<< HEAD
      "Selected model tiny-llama-1b-chat\n"
=======
      "Selected model chatglm3-6b\n"
>>>>>>> f270af08
     ]
    }
   ],
   "source": [
    "model_configuration = SUPPORTED_LLM_MODELS[model_id.value]\n",
    "print(f\"Selected model {model_id.value}\")"
   ]
  },
  {
   "cell_type": "markdown",
   "id": "62af3e8a-915a-49b4-8007-803777ba9eaf",
   "metadata": {},
   "source": [
    "## Instantiate Model using Optimum Intel\n",
    "[back to top ⬆️](#Table-of-contents:)\n",
    "\n",
    "Optimum Intel can be used to load optimized models from the [Hugging Face Hub](https://huggingface.co/docs/optimum/intel/hf.co/models) and create pipelines to run an inference with OpenVINO Runtime using Hugging Face APIs. The Optimum Inference models are API compatible with Hugging Face Transformers models.  This means we just need to replace `AutoModelForXxx` class with the corresponding `OVModelForXxx` class.\n",
    "\n",
    "Below is an example of the RedPajama model\n",
    "\n",
    "```diff\n",
    "-from transformers import AutoModelForCausalLM\n",
    "+from optimum.intel.openvino import OVModelForCausalLM\n",
    "from transformers import AutoTokenizer, pipeline\n",
    "\n",
    "model_id = \"togethercomputer/RedPajama-INCITE-Chat-3B-v1\"\n",
    "-model = AutoModelForCausalLM.from_pretrained(model_id)\n",
    "+model = OVModelForCausalLM.from_pretrained(model_id, export=True)\n",
    "```\n",
    "\n",
    "Model class initialization starts with calling `from_pretrained` method. When downloading and converting Transformers model, the parameter `export=True` should be added. We can save the converted model for the next usage with the `save_pretrained` method.\n",
    "Tokenizer class and pipelines API are compatible with Optimum models.\n",
    "\n",
    "To optimize the generation process and use memory more efficiently, the `use_cache=True` option is enabled. Since the output side is auto-regressive, an output token hidden state remains the same once computed for every further generation step. Therefore, recomputing it every time you want to generate a new token seems wasteful. With the cache, the model saves the hidden state once it has been computed. The model only computes the one for the most recently generated output token at each time step, re-using the saved ones for hidden tokens. This reduces the generation complexity from $O(n^3)$ to $O(n^2)$ for a transformer model. More details about how it works can be found in this [article](https://scale.com/blog/pytorch-improvements#Text%20Translation). With this option, the model gets the previous step's hidden states (cached attention keys and values) as input and additionally provides hidden states for the current step as output. It means for all next iterations, it is enough to provide only a new token obtained from the previous step and cached key values to get the next token prediction. \n",
    "\n",
    "In our case, MPT, Qwen and ChatGLM model currently is not covered by Optimum Intel, we will convert it manually and create wrapper compatible with Optimum Intel."
   ]
  },
  {
   "cell_type": "code",
<<<<<<< HEAD
   "execution_count": 5,
=======
   "execution_count": 4,
>>>>>>> f270af08
   "id": "8cd910c2",
   "metadata": {},
   "outputs": [
    {
     "name": "stdout",
     "output_type": "stream",
     "text": [
      "INFO:nncf:NNCF initialized successfully. Supported frameworks detected: torch, tensorflow, onnx, openvino\n"
     ]
    },
    {
     "name": "stderr",
     "output_type": "stream",
     "text": [
      "2023-12-12 21:55:41.474562: I tensorflow/core/util/port.cc:111] oneDNN custom operations are on. You may see slightly different numerical results due to floating-point round-off errors from different computation orders. To turn them off, set the environment variable `TF_ENABLE_ONEDNN_OPTS=0`.\n",
      "2023-12-12 21:55:41.476575: I tensorflow/tsl/cuda/cudart_stub.cc:28] Could not find cuda drivers on your machine, GPU will not be used.\n",
      "2023-12-12 21:55:41.501573: E tensorflow/compiler/xla/stream_executor/cuda/cuda_dnn.cc:9342] Unable to register cuDNN factory: Attempting to register factory for plugin cuDNN when one has already been registered\n",
      "2023-12-12 21:55:41.501593: E tensorflow/compiler/xla/stream_executor/cuda/cuda_fft.cc:609] Unable to register cuFFT factory: Attempting to register factory for plugin cuFFT when one has already been registered\n",
      "2023-12-12 21:55:41.501613: E tensorflow/compiler/xla/stream_executor/cuda/cuda_blas.cc:1518] Unable to register cuBLAS factory: Attempting to register factory for plugin cuBLAS when one has already been registered\n",
      "2023-12-12 21:55:41.506678: I tensorflow/tsl/cuda/cudart_stub.cc:28] Could not find cuda drivers on your machine, GPU will not be used.\n",
      "2023-12-12 21:55:41.507421: I tensorflow/core/platform/cpu_feature_guard.cc:182] This TensorFlow binary is optimized to use available CPU instructions in performance-critical operations.\n",
      "To enable the following instructions: AVX2 AVX512F AVX512_VNNI AVX512_BF16 AVX_VNNI AMX_TILE AMX_INT8 AMX_BF16 FMA, in other operations, rebuild TensorFlow with the appropriate compiler flags.\n",
      "2023-12-12 21:55:42.037050: W tensorflow/compiler/tf2tensorrt/utils/py_utils.cc:38] TF-TRT Warning: Could not find TensorRT\n"
     ]
    },
    {
     "name": "stderr",
     "output_type": "stream",
     "text": [
      "No CUDA runtime is found, using CUDA_HOME='/usr/local/cuda'\n"
     ]
    }
   ],
   "source": [
    "from transformers import AutoModelForCausalLM, AutoConfig\n",
    "from optimum.intel import OVQuantizer\n",
    "from optimum.intel.openvino import OVModelForCausalLM\n",
    "import openvino as ov\n",
    "from pathlib import Path\n",
    "import shutil\n",
    "import torch\n",
    "import logging\n",
    "import nncf\n",
    "import gc\n",
    "from converter import converters"
   ]
  },
  {
   "cell_type": "markdown",
   "id": "13694bf8-ee7b-4186-a3e0-a8705be9733c",
   "metadata": {},
   "source": [
    "## Compress model weights\n",
    "[back to top ⬆️](#Table-of-contents:)\n",
    "\n",
    "The Weights Compression algorithm is aimed at compressing the weights of the models and can be used to optimize the model footprint and performance of large models where the size of weights is relatively larger than the size of activations, for example, Large Language Models (LLM). Compared to INT8 compression, INT4 compression improves performance even more, but introduces a minor drop in prediction quality.\n",
    "\n",
    "\n",
    "### Weights Compression using Optimum Intel\n",
    "[back to top ⬆️](#Table-of-contents:)\n",
    "\n",
    "To enable weights compression via NNCF for models supported by Optimum Intel `OVQuantizer` class should be used for `OVModelForCausalLM` model. `OVQuantizer.quantize(save_directory=save_dir, weights_only=True)` enables weights compression. We will consider how to do it on RedPajama, LLAMA and Zephyr examples. \n",
    "\n",
    ">**Note**: Weights Compression using Optimum Intel currently supports only INT8 compression. We will apply INT4 compression for these model using NNCF API described below.\n",
    "\n",
    ">**Note**: There may be no speedup for INT4/INT8 compressed models on dGPU.\n",
    "\n",
    "### Weights Compression using NNCF\n",
    "[back to top ⬆️](#Table-of-contents:)\n",
    "\n",
    "You also can perform weights compression for OpenVINO models using NNCF directly. `nncf.compress_weights` function accepts OpenVINO model instance and compresses its weights for Linear and Embedding layers. We will consider this variant based on MPT model.\n",
    "\n",
    "\n",
    ">**Note**: This tutorial involves conversion model for FP16 and INT4/INT8 weights compression scenarios. It may be memory and time-consuming in the first run. You can manually control the compression precision below."
   ]
  },
  {
   "cell_type": "code",
   "execution_count": 5,
   "id": "91eb2ccf",
   "metadata": {
    "collapsed": false,
    "jupyter": {
     "outputs_hidden": false
    }
   },
   "outputs": [
    {
     "data": {
      "application/vnd.jupyter.widget-view+json": {
<<<<<<< HEAD
       "model_id": "3f776cc3a5474d2dbee5b9c1bb7bce01",
=======
       "model_id": "671a0e89103d496eb4cdce5f6c70904a",
>>>>>>> f270af08
       "version_major": 2,
       "version_minor": 0
      },
      "text/plain": [
       "Checkbox(value=True, description='Prepare INT4 model')"
      ]
     },
     "metadata": {},
     "output_type": "display_data"
    },
    {
     "data": {
      "application/vnd.jupyter.widget-view+json": {
<<<<<<< HEAD
       "model_id": "f3a36f7c14034ab793df03dcbd3ac433",
=======
       "model_id": "f6376de7c87145f2a00de1c3e6edf4c6",
>>>>>>> f270af08
       "version_major": 2,
       "version_minor": 0
      },
      "text/plain": [
       "Checkbox(value=False, description='Prepare INT8 model')"
      ]
     },
     "metadata": {},
     "output_type": "display_data"
    },
    {
     "data": {
      "application/vnd.jupyter.widget-view+json": {
<<<<<<< HEAD
       "model_id": "9d8cbd8051e7430ba1fecf3bc152fc58",
=======
       "model_id": "1126a5495fb5426588da00e518586bde",
>>>>>>> f270af08
       "version_major": 2,
       "version_minor": 0
      },
      "text/plain": [
       "Checkbox(value=False, description='Prepare FP16 model')"
      ]
     },
     "metadata": {},
     "output_type": "display_data"
    }
   ],
   "source": [
    "from IPython.display import display\n",
    "\n",
    "prepare_int4_model = widgets.Checkbox(\n",
    "    value=True,\n",
    "    description=\"Prepare INT4 model\",\n",
    "    disabled=False,\n",
    ")\n",
    "prepare_int8_model = widgets.Checkbox(\n",
    "    value=False,\n",
    "    description=\"Prepare INT8 model\",\n",
    "    disabled=False,\n",
    ")\n",
    "prepare_fp16_model = widgets.Checkbox(\n",
    "    value=False,\n",
    "    description=\"Prepare FP16 model\",\n",
    "    disabled=False,\n",
    ")\n",
    "\n",
    "display(prepare_int4_model)\n",
    "display(prepare_int8_model)\n",
    "display(prepare_fp16_model)"
   ]
  },
  {
   "cell_type": "markdown",
   "id": "130a037a-7d98-4152-81ea-92ffb01da5a2",
   "metadata": {},
   "source": [
    "We can now save floating point and compressed model variants"
   ]
  },
  {
   "cell_type": "code",
   "execution_count": 7,
   "id": "c4ef9112",
   "metadata": {
    "collapsed": false,
    "jupyter": {
     "outputs_hidden": false
    }
   },
<<<<<<< HEAD
   "outputs": [
    {
     "data": {
      "application/vnd.jupyter.widget-view+json": {
       "model_id": "2cc388e991594da88080416f0f9e7cf7",
       "version_major": 2,
       "version_minor": 0
      },
      "text/plain": [
       "config.json:   0%|          | 0.00/699 [00:00<?, ?B/s]"
      ]
     },
     "metadata": {},
     "output_type": "display_data"
    },
    {
     "name": "stderr",
     "output_type": "stream",
     "text": [
      "Framework not specified. Using pt to export to ONNX.\n"
     ]
    },
    {
     "data": {
      "application/vnd.jupyter.widget-view+json": {
       "model_id": "315b4a6044f44f77a76cc5dcbb564e99",
       "version_major": 2,
       "version_minor": 0
      },
      "text/plain": [
       "model.safetensors:   0%|          | 0.00/2.20G [00:00<?, ?B/s]"
      ]
     },
     "metadata": {},
     "output_type": "display_data"
    },
    {
     "data": {
      "application/vnd.jupyter.widget-view+json": {
       "model_id": "a62f89b7eebd411da7ef9ffb115fb391",
       "version_major": 2,
       "version_minor": 0
      },
      "text/plain": [
       "generation_config.json:   0%|          | 0.00/124 [00:00<?, ?B/s]"
      ]
     },
     "metadata": {},
     "output_type": "display_data"
    },
    {
     "data": {
      "application/vnd.jupyter.widget-view+json": {
       "model_id": "a7765cd42fac4a2abe9b306b6a5e92cb",
       "version_major": 2,
       "version_minor": 0
      },
      "text/plain": [
       "tokenizer_config.json:   0%|          | 0.00/1.29k [00:00<?, ?B/s]"
      ]
     },
     "metadata": {},
     "output_type": "display_data"
    },
    {
     "data": {
      "application/vnd.jupyter.widget-view+json": {
       "model_id": "9e1226b7d954452088fb520045ecba1a",
       "version_major": 2,
       "version_minor": 0
      },
      "text/plain": [
       "tokenizer.model:   0%|          | 0.00/500k [00:00<?, ?B/s]"
      ]
     },
     "metadata": {},
     "output_type": "display_data"
    },
    {
     "data": {
      "application/vnd.jupyter.widget-view+json": {
       "model_id": "f78c82b7eb0447ed9568d3f98ab9600b",
       "version_major": 2,
       "version_minor": 0
      },
      "text/plain": [
       "tokenizer.json:   0%|          | 0.00/1.84M [00:00<?, ?B/s]"
      ]
     },
     "metadata": {},
     "output_type": "display_data"
    },
    {
     "data": {
      "application/vnd.jupyter.widget-view+json": {
       "model_id": "36d630f759f14b25877dd2b94a51be8b",
       "version_major": 2,
       "version_minor": 0
      },
      "text/plain": [
       "special_tokens_map.json:   0%|          | 0.00/551 [00:00<?, ?B/s]"
      ]
     },
     "metadata": {},
     "output_type": "display_data"
    },
    {
     "name": "stderr",
     "output_type": "stream",
     "text": [
      "Using the export variant default. Available variants are:\n",
      "    - default: The default ONNX variant.\n",
      "Using framework PyTorch: 2.1.1+cpu\n",
      "Overriding 1 configuration item(s)\n",
      "\t- use_cache -> True\n",
      "/home/ea/work/genai_env/lib/python3.8/site-packages/transformers/modeling_attn_mask_utils.py:94: TracerWarning: Converting a tensor to a Python boolean might cause the trace to be incorrect. We can't record the data flow of Python values, so this value will be treated as a constant in the future. This means that the trace might not generalize to other inputs!\n",
      "  if (input_shape[-1] > 1 or self.sliding_window is not None) and self.is_causal:\n",
      "/home/ea/work/genai_env/lib/python3.8/site-packages/optimum/exporters/onnx/model_patcher.py:392: TracerWarning: Converting a tensor to a Python boolean might cause the trace to be incorrect. We can't record the data flow of Python values, so this value will be treated as a constant in the future. This means that the trace might not generalize to other inputs!\n",
      "  if past_key_values_length > 0:\n",
      "/home/ea/work/genai_env/lib/python3.8/site-packages/transformers/models/llama/modeling_llama.py:140: TracerWarning: Converting a tensor to a Python boolean might cause the trace to be incorrect. We can't record the data flow of Python values, so this value will be treated as a constant in the future. This means that the trace might not generalize to other inputs!\n",
      "  if seq_len > self.max_seq_len_cached:\n",
      "/home/ea/work/genai_env/lib/python3.8/site-packages/transformers/models/llama/modeling_llama.py:392: TracerWarning: Converting a tensor to a Python boolean might cause the trace to be incorrect. We can't record the data flow of Python values, so this value will be treated as a constant in the future. This means that the trace might not generalize to other inputs!\n",
      "  if attn_weights.size() != (bsz, self.num_heads, q_len, kv_seq_len):\n",
      "/home/ea/work/genai_env/lib/python3.8/site-packages/transformers/models/llama/modeling_llama.py:399: TracerWarning: Converting a tensor to a Python boolean might cause the trace to be incorrect. We can't record the data flow of Python values, so this value will be treated as a constant in the future. This means that the trace might not generalize to other inputs!\n",
      "  if attention_mask.size() != (bsz, 1, q_len, kv_seq_len):\n",
      "/home/ea/work/genai_env/lib/python3.8/site-packages/transformers/models/llama/modeling_llama.py:409: TracerWarning: Converting a tensor to a Python boolean might cause the trace to be incorrect. We can't record the data flow of Python values, so this value will be treated as a constant in the future. This means that the trace might not generalize to other inputs!\n",
      "  if attn_output.size() != (bsz, self.num_heads, q_len, self.head_dim):\n"
     ]
    },
    {
     "data": {
      "application/vnd.jupyter.widget-view+json": {
       "model_id": "614b0131a399429eb6d28c14b1f0d683",
       "version_major": 2,
       "version_minor": 0
      },
      "text/plain": [
       "Output()"
      ]
     },
     "metadata": {},
     "output_type": "display_data"
    },
    {
     "data": {
      "text/html": [
       "<pre style=\"white-space:pre;overflow-x:auto;line-height:normal;font-family:Menlo,'DejaVu Sans Mono',consolas,'Courier New',monospace\"></pre>\n"
      ],
      "text/plain": []
     },
     "metadata": {},
     "output_type": "display_data"
    },
    {
     "data": {
      "text/html": [
       "<pre style=\"white-space:pre;overflow-x:auto;line-height:normal;font-family:Menlo,'DejaVu Sans Mono',consolas,'Courier New',monospace\">\n",
       "</pre>\n"
      ],
      "text/plain": [
       "\n"
      ]
     },
     "metadata": {},
     "output_type": "display_data"
    },
    {
     "data": {
      "application/vnd.jupyter.widget-view+json": {
       "model_id": "436fee8acc824aaeb985255764168262",
       "version_major": 2,
       "version_minor": 0
      },
      "text/plain": [
       "Output()"
      ]
     },
     "metadata": {},
     "output_type": "display_data"
    },
    {
     "data": {
      "text/html": [
       "<pre style=\"white-space:pre;overflow-x:auto;line-height:normal;font-family:Menlo,'DejaVu Sans Mono',consolas,'Courier New',monospace\"></pre>\n"
      ],
      "text/plain": []
     },
     "metadata": {},
     "output_type": "display_data"
    },
    {
     "data": {
      "text/html": [
       "<pre style=\"white-space:pre;overflow-x:auto;line-height:normal;font-family:Menlo,'DejaVu Sans Mono',consolas,'Courier New',monospace\">\n",
       "</pre>\n"
      ],
      "text/plain": [
       "\n"
      ]
     },
     "metadata": {},
     "output_type": "display_data"
    }
   ],
=======
   "outputs": [],
>>>>>>> f270af08
   "source": [
    "nncf.set_log_level(logging.ERROR)\n",
    "\n",
    "pt_model_id = model_configuration[\"model_id\"]\n",
    "pt_model_name = model_id.value.split(\"-\")[0]\n",
    "model_type = AutoConfig.from_pretrained(pt_model_id, trust_remote_code=True).model_type\n",
    "fp16_model_dir = Path(model_id.value) / \"FP16\"\n",
    "int8_model_dir = Path(model_id.value) / \"INT8_compressed_weights\"\n",
    "int4_model_dir = Path(model_id.value) / \"INT4_compressed_weights\"\n",
    "\n",
    "\n",
    "def convert_to_fp16():\n",
    "    if (fp16_model_dir / \"openvino_model.xml\").exists():\n",
    "        return\n",
    "    if not model_configuration[\"remote\"]:\n",
    "        ov_model = OVModelForCausalLM.from_pretrained(\n",
    "            pt_model_id, export=True, compile=False\n",
    "        )\n",
    "        ov_model.half()\n",
    "        ov_model.save_pretrained(fp16_model_dir)\n",
    "        del ov_model\n",
    "    else:\n",
    "        model_kwargs = {}\n",
    "        if \"revision\" in model_configuration:\n",
    "            model_kwargs[\"revision\"] = model_configuration[\"revision\"]\n",
    "        model = AutoModelForCausalLM.from_pretrained(\n",
    "            model_configuration[\"model_id\"],\n",
    "            torch_dtype=torch.float32,\n",
    "            trust_remote_code=True,\n",
    "            **model_kwargs\n",
    "        )\n",
    "        converters[pt_model_name](model, fp16_model_dir)\n",
    "        del model\n",
    "    gc.collect()\n",
    "\n",
    "\n",
    "def convert_to_int8():\n",
    "    if (int8_model_dir / \"openvino_model.xml\").exists():\n",
    "        return\n",
    "    int8_model_dir.mkdir(parents=True, exist_ok=True)\n",
    "    if not model_configuration[\"remote\"]:\n",
    "        if fp16_model_dir.exists():\n",
    "            ov_model = OVModelForCausalLM.from_pretrained(fp16_model_dir, compile=False)\n",
    "        else:\n",
    "            ov_model = OVModelForCausalLM.from_pretrained(\n",
    "                pt_model_id, export=True, compile=False\n",
    "            )\n",
    "            ov_model.half()\n",
    "        quantizer = OVQuantizer.from_pretrained(ov_model)\n",
    "        quantizer.quantize(save_directory=int8_model_dir, weights_only=True)\n",
    "        del quantizer\n",
    "        del ov_model\n",
    "    else:\n",
    "        convert_to_fp16()\n",
    "        ov_model = ov.Core().read_model(fp16_model_dir / \"openvino_model.xml\")\n",
    "        shutil.copy(fp16_model_dir / \"config.json\", int8_model_dir / \"config.json\")\n",
    "        configuration_file = fp16_model_dir / f\"configuration_{model_type}.py\"\n",
    "        if configuration_file.exists():\n",
    "            shutil.copy(\n",
    "                configuration_file, int8_model_dir / f\"configuration_{model_type}.py\"\n",
    "            )\n",
    "        compressed_model = nncf.compress_weights(ov_model)\n",
    "        ov.save_model(compressed_model, int8_model_dir / \"openvino_model.xml\")\n",
    "        del ov_model\n",
    "        del compressed_model\n",
    "    gc.collect()\n",
    "\n",
    "\n",
    "def convert_to_int4():\n",
    "    compression_configs = {\n",
    "        \"zephyr-7b-beta\": {\n",
    "            \"mode\": nncf.CompressWeightsMode.INT4_SYM,\n",
    "            \"group_size\": 64,\n",
    "            \"ratio\": 0.6,\n",
    "        },\n",
    "        \"mistral-7b\": {\n",
    "            \"mode\": nncf.CompressWeightsMode.INT4_SYM,\n",
    "            \"group_size\": 64,\n",
    "            \"ratio\": 0.6,\n",
    "        },\n",
    "        \"notus-7b-v1\": {\n",
    "            \"mode\": nncf.CompressWeightsMode.INT4_SYM,\n",
    "            \"group_size\": 64,\n",
    "            \"ratio\": 0.6,\n",
    "        },\n",
    "        \"neural-chat-7b-v3-1\": {\n",
    "            \"mode\": nncf.CompressWeightsMode.INT4_SYM,\n",
    "            \"group_size\": 64,\n",
    "            \"ratio\": 0.6,\n",
    "        },\n",
    "        \"llama-2-chat-7b\": {\n",
    "            \"mode\": nncf.CompressWeightsMode.INT4_SYM,\n",
    "            \"group_size\": 128,\n",
    "            \"ratio\": 0.8,\n",
    "        },\n",
    "        \"chatglm2-6b\": {\n",
    "            \"mode\": nncf.CompressWeightsMode.INT4_SYM,\n",
    "            \"group_size\": 128,\n",
    "            \"ratio\": 0.72,\n",
<<<<<<< HEAD
    "            \"ignored_scope\": nncf.IgnoredScope([\"__module.transformer/aten::index_67/Gather\"])\n",
=======
>>>>>>> f270af08
    "        },\n",
    "        \"qwen-7b-chat\": {\n",
    "            \"mode\": nncf.CompressWeightsMode.INT4_SYM, \n",
    "            \"group_size\": 128, \n",
    "            \"ratio\": 0.6\n",
    "        },\n",
    "        'red-pajama-3b-chat': {\n",
    "            \"mode\": nncf.CompressWeightsMode.INT4_ASYM,\n",
    "            \"group_size\": 128,\n",
    "            \"ratio\": 0.5,\n",
    "        },\n",
    "        \"default\": {\n",
    "            \"mode\": nncf.CompressWeightsMode.INT4_ASYM,\n",
    "            \"group_size\": 128,\n",
    "            \"ratio\": 0.8,\n",
    "        },\n",
    "    }\n",
    "\n",
    "    model_compression_params = compression_configs.get(\n",
    "        model_id.value, compression_configs[\"default\"]\n",
    "    )\n",
    "    if (int4_model_dir / \"openvino_model.xml\").exists():\n",
    "        return\n",
    "    int4_model_dir.mkdir(parents=True, exist_ok=True)\n",
    "    if not model_configuration[\"remote\"]:\n",
    "        if not fp16_model_dir.exists():\n",
    "            model = OVModelForCausalLM.from_pretrained(\n",
    "                pt_model_id, export=True, compile=False\n",
    "            ).half()\n",
    "            model.config.save_pretrained(int4_model_dir)\n",
<<<<<<< HEAD
    "            ov_model = model.model\n",
=======
    "            ov_model = model._original_model\n",
>>>>>>> f270af08
    "            del model\n",
    "            gc.collect()\n",
    "        else:\n",
    "            ov_model = ov.Core().read_model(fp16_model_dir / \"openvino_model.xml\")\n",
    "            shutil.copy(fp16_model_dir / \"config.json\", int4_model_dir / \"config.json\")\n",
    "\n",
    "    else:\n",
    "        convert_to_fp16()\n",
    "        ov_model = ov.Core().read_model(fp16_model_dir / \"openvino_model.xml\")\n",
    "        shutil.copy(fp16_model_dir / \"config.json\", int4_model_dir / \"config.json\")\n",
    "        configuration_file = fp16_model_dir / f\"configuration_{model_type}.py\"\n",
    "        if configuration_file.exists():\n",
    "            shutil.copy(\n",
    "                configuration_file, int4_model_dir / f\"configuration_{model_type}.py\"\n",
    "            )\n",
    "    compressed_model = nncf.compress_weights(ov_model, **model_compression_params)\n",
    "    ov.save_model(compressed_model, int4_model_dir / \"openvino_model.xml\")\n",
    "    del ov_model\n",
    "    del compressed_model\n",
    "    gc.collect()\n",
    "\n",
    "\n",
    "if prepare_fp16_model.value:\n",
    "    convert_to_fp16()\n",
    "if prepare_int8_model.value:\n",
    "    convert_to_int8()\n",
    "if prepare_int4_model.value:\n",
    "    convert_to_int4()"
   ]
  },
  {
   "cell_type": "markdown",
   "id": "671a17d4",
   "metadata": {
    "collapsed": false,
    "jupyter": {
     "outputs_hidden": false
    }
   },
   "source": [
    "Let's compare model size for different compression types"
   ]
  },
  {
   "cell_type": "code",
   "execution_count": 8,
   "id": "281f1d07-998e-4e13-ba95-0264564ede82",
   "metadata": {},
   "outputs": [
    {
     "name": "stdout",
     "output_type": "stream",
     "text": [
<<<<<<< HEAD
      "Size of model with INT4 compressed weights is 696.99 MB\n"
=======
      "Size of FP16 model is 11909.69 MB\n"
>>>>>>> f270af08
     ]
    }
   ],
   "source": [
    "fp16_weights = fp16_model_dir / \"openvino_model.bin\"\n",
    "int8_weights = int8_model_dir / \"openvino_model.bin\"\n",
    "int4_weights = int4_model_dir / \"openvino_model.bin\"\n",
    "\n",
    "if fp16_weights.exists():\n",
    "    print(f\"Size of FP16 model is {fp16_weights.stat().st_size / 1024 / 1024:.2f} MB\")\n",
    "for precision, compressed_weights in zip([8, 4], [int8_weights, int4_weights]):\n",
    "    if compressed_weights.exists():\n",
    "        print(\n",
    "            f\"Size of model with INT{precision} compressed weights is {compressed_weights.stat().st_size / 1024 / 1024:.2f} MB\"\n",
    "        )\n",
    "    if compressed_weights.exists() and fp16_weights.exists():\n",
    "        print(\n",
    "            f\"Compression rate for INT{precision} model: {fp16_weights.stat().st_size / compressed_weights.stat().st_size:.3f}\"\n",
    "        )"
   ]
  },
  {
   "cell_type": "markdown",
   "id": "6d62f9f4-5434-4550-b372-c86b5a5089d5",
   "metadata": {},
   "source": [
    "## Select device for inference and model variant\n",
    "[back to top ⬆️](#Table-of-contents:)\n",
    "\n",
    ">**Note**: There may be no speedup for INT4/INT8 compressed models on dGPU."
   ]
  },
  {
   "cell_type": "code",
   "execution_count": 10,
   "id": "837b4a3b-ccc3-4004-9577-2b2c7b802dea",
   "metadata": {
    "tags": []
   },
   "outputs": [
    {
     "data": {
      "application/vnd.jupyter.widget-view+json": {
<<<<<<< HEAD
       "model_id": "f33a459071bc4fc294d3f84b75974926",
=======
       "model_id": "4af32a190c7a4896a06743fe05c7b56b",
>>>>>>> f270af08
       "version_major": 2,
       "version_minor": 0
      },
      "text/plain": [
       "Dropdown(description='Device:', options=('CPU', 'GPU.0', 'GPU.1', 'AUTO'), value='CPU')"
      ]
     },
<<<<<<< HEAD
     "execution_count": 9,
=======
     "execution_count": 10,
>>>>>>> f270af08
     "metadata": {},
     "output_type": "execute_result"
    }
   ],
   "source": [
    "core = ov.Core()\n",
    "device = widgets.Dropdown(\n",
    "    options=core.available_devices + [\"AUTO\"],\n",
    "    value=\"CPU\",\n",
    "    description=\"Device:\",\n",
    "    disabled=False,\n",
    ")\n",
    "\n",
    "device"
   ]
  },
  {
   "cell_type": "markdown",
   "id": "bd55ade7-0445-47e1-90f0-72b82da016ca",
   "metadata": {},
   "source": [
    "The cell below create `OVMPTModel`, `OVQWENModel` and `OVCHATGLM2Model` wrapper based on `OVModelForCausalLM` model."
   ]
  },
  {
   "cell_type": "code",
   "execution_count": 11,
   "id": "5333ab9b-ff5d-4a7f-bcdc-9cca5d56dc0a",
   "metadata": {
    "tags": []
   },
   "outputs": [],
   "source": [
<<<<<<< HEAD
    "from ovmodel import model_classes"
=======
    "from ov_llm_model import model_classes"
>>>>>>> f270af08
   ]
  },
  {
   "cell_type": "markdown",
   "id": "c53001e7-615f-4eb5-b831-4e2b2ff32826",
   "metadata": {
    "tags": []
   },
   "source": [
    "The cell below demonstrates how to instantiate model based on selected variant of model weights and inference device"
   ]
  },
  {
   "cell_type": "code",
<<<<<<< HEAD
   "execution_count": 11,
=======
   "execution_count": 12,
>>>>>>> f270af08
   "id": "3536a1a7",
   "metadata": {
    "collapsed": false,
    "jupyter": {
     "outputs_hidden": false
    }
   },
   "outputs": [
    {
     "data": {
      "application/vnd.jupyter.widget-view+json": {
<<<<<<< HEAD
       "model_id": "f1a9d63a243e4e47b4cbb6061ca8ed3e",
=======
       "model_id": "0f954bac863d48f5ab0b9eb779f0a82d",
>>>>>>> f270af08
       "version_major": 2,
       "version_minor": 0
      },
      "text/plain": [
<<<<<<< HEAD
       "Dropdown(description='Model to run:', options=('INT4',), value='INT4')"
      ]
     },
     "execution_count": 11,
=======
       "Dropdown(description='Model to run:', options=('INT4', 'FP16'), value='INT4')"
      ]
     },
     "execution_count": 12,
>>>>>>> f270af08
     "metadata": {},
     "output_type": "execute_result"
    }
   ],
   "source": [
    "available_models = []\n",
    "if int4_model_dir.exists():\n",
    "    available_models.append(\"INT4\")\n",
    "if int8_model_dir.exists():\n",
    "    available_models.append(\"INT8\")\n",
    "if fp16_model_dir.exists():\n",
    "    available_models.append(\"FP16\")\n",
    "\n",
    "model_to_run = widgets.Dropdown(\n",
    "    options=available_models,\n",
    "    value=available_models[0],\n",
    "    description=\"Model to run:\",\n",
    "    disabled=False,\n",
    ")\n",
    "\n",
    "model_to_run"
   ]
  },
  {
   "cell_type": "code",
<<<<<<< HEAD
   "execution_count": 12,
=======
   "execution_count": 13,
>>>>>>> f270af08
   "id": "7a041101-7336-40fd-96c9-cd298015a0f3",
   "metadata": {
    "tags": []
   },
   "outputs": [
    {
     "name": "stdout",
     "output_type": "stream",
     "text": [
<<<<<<< HEAD
      "Loading model from tiny-llama-1b-chat/INT4_compressed_weights\n"
=======
      "Loading model from chatglm2-6b/INT4_compressed_weights\n"
>>>>>>> f270af08
     ]
    },
    {
     "name": "stderr",
     "output_type": "stream",
     "text": [
      "The argument `trust_remote_code` is to be used along with export=True. It will be ignored.\n",
      "Compiling the model to CPU ...\n"
     ]
    }
   ],
   "source": [
    "from transformers import AutoTokenizer\n",
    "\n",
    "if model_to_run.value == \"INT4\":\n",
    "    model_dir = int4_model_dir\n",
    "elif model_to_run.value == \"INT8\":\n",
    "    model_dir = int8_model_dir\n",
    "else:\n",
    "    model_dir = fp16_model_dir\n",
    "print(f\"Loading model from {model_dir}\")\n",
    "\n",
    "model_name = model_configuration[\"model_id\"]\n",
    "class_key = model_id.value.split(\"-\")[0]\n",
    "ov_config = {\"PERFORMANCE_HINT\": \"LATENCY\", \"NUM_STREAMS\": \"1\", \"CACHE_DIR\": \"\"}\n",
    "\n",
    "tok = AutoTokenizer.from_pretrained(model_name, trust_remote_code=True)\n",
    "\n",
    "model_class = (\n",
    "    OVModelForCausalLM\n",
    "    if not model_configuration[\"remote\"]\n",
    "    else model_classes[class_key]\n",
    ")\n",
    "ov_model = model_class.from_pretrained(\n",
    "    model_dir,\n",
    "    device=device.value,\n",
    "    ov_config=ov_config,\n",
    "    config=AutoConfig.from_pretrained(model_dir, trust_remote_code=True),\n",
    "    trust_remote_code=True,\n",
    ")"
   ]
  },
  {
   "cell_type": "code",
<<<<<<< HEAD
   "execution_count": 13,
=======
   "execution_count": 14,
>>>>>>> f270af08
   "id": "8f6f7596-5677-4931-875b-aaabfa23cabc",
   "metadata": {},
   "outputs": [
    {
     "name": "stderr",
     "output_type": "stream",
     "text": [
<<<<<<< HEAD
      "Setting `pad_token_id` to `eos_token_id`:2 for open-end generation.\n",
      "/home/ea/work/genai_env/lib/python3.8/site-packages/optimum/intel/openvino/modeling_decoder.py:388: FutureWarning: `shared_memory` is deprecated and will be removed in 2024.0. Value of `shared_memory` is going to override `share_inputs` value. Please use only `share_inputs` explicitly.\n",
=======
      "/home/ea/work/openvino_notebooks/notebooks/254-llm-chatbot/ov_llm_model.py:400: FutureWarning: `shared_memory` is deprecated and will be removed in 2024.0. Value of `shared_memory` is going to override `share_inputs` value. Please use only `share_inputs` explicitly.\n",
>>>>>>> f270af08
      "  self.request.start_async(inputs, shared_memory=True)\n"
     ]
    },
    {
     "name": "stdout",
     "output_type": "stream",
     "text": [
      "2 + 2 = 4\n"
     ]
    }
   ],
   "source": [
    "tokenizer_kwargs = model_configuration.get(\"tokenizer_kwargs\", {})\n",
    "test_string = \"2 + 2 =\"\n",
    "input_tokens = tok(test_string, return_tensors=\"pt\", **tokenizer_kwargs)\n",
    "answer = ov_model.generate(**input_tokens, max_new_tokens=2)\n",
    "print(tok.batch_decode(answer, skip_special_tokens=True)[0])"
   ]
  },
  {
   "cell_type": "markdown",
   "id": "24d622d0-be46-47c0-a762-88cb50ab15a9",
   "metadata": {},
   "source": [
    "## Run Chatbot\n",
    "[back to top ⬆️](#Table-of-contents:)\n",
    "\n",
    "Now, when model created, we can setup Chatbot interface using [Gradio](https://www.gradio.app/).\n",
    "The diagram below illustrates how the chatbot pipeline works\n",
    "\n",
    "![generation pipeline](https://user-images.githubusercontent.com/29454499/255523209-d9336491-c7ba-4dc1-98f0-07f23743ce89.png)\n",
    "\n",
    "As can be seen, the pipeline very similar to instruction-following with only changes that previous conversation history additionally passed as input with next user question for getting wider input context. On the first iteration, the user provided instructions joined to conversation history (if exists) converted to token ids using a tokenizer, then prepared input provided to the model. The model generates probabilities for all tokens in logits format  The way the next token will be selected over predicted probabilities is driven by the selected decoding methodology. You can find more information about the most popular decoding methods in this [blog](https://huggingface.co/blog/how-to-generate). The result generation updates conversation history for next conversation step. it makes stronger connection of next question with previously provided and allows user to make clarifications regarding previously provided answers."
   ]
  },
  {
   "cell_type": "markdown",
   "id": "725544ea-05ec-40d7-bbbc-1dc87cf57d04",
   "metadata": {},
   "source": [
    "There are several parameters that can control text generation quality: \n",
    "  * `Temperature` is a parameter used to control the level of creativity in AI-generated text. By adjusting the `temperature`, you can influence the AI model's probability distribution, making the text more focused or diverse.  \n",
    "  Consider the following example: The AI model has to complete the sentence \"The cat is ____.\" with the following token probabilities:  \n",
    "\n",
    "    playing: 0.5  \n",
    "    sleeping: 0.25  \n",
    "    eating: 0.15  \n",
    "    driving: 0.05  \n",
    "    flying: 0.05  \n",
    "\n",
    "    - **Low temperature** (e.g., 0.2): The AI model becomes more focused and deterministic, choosing tokens with the highest probability, such as \"playing.\"  \n",
    "    - **Medium temperature** (e.g., 1.0): The AI model maintains a balance between creativity and focus, selecting tokens based on their probabilities without significant bias, such as \"playing,\" \"sleeping,\" or \"eating.\"  \n",
    "    - **High temperature** (e.g., 2.0): The AI model becomes more adventurous, increasing the chances of selecting less likely tokens, such as \"driving\" and \"flying.\"\n",
    "  * `Top-p`, also known as nucleus sampling, is a parameter used to control the range of tokens considered by the AI model based on their cumulative probability. By adjusting the `top-p` value, you can influence the AI model's token selection, making it more focused or diverse.\n",
    "  Using the same example with the cat, consider the following top_p settings:  \n",
    "    - **Low top_p** (e.g., 0.5): The AI model considers only tokens with the highest cumulative probability, such as \"playing.\"  \n",
    "    - **Medium top_p** (e.g., 0.8): The AI model considers tokens with a higher cumulative probability, such as \"playing,\" \"sleeping,\" and \"eating.\"  \n",
    "    - **High top_p** (e.g., 1.0): The AI model considers all tokens, including those with lower probabilities, such as \"driving\" and \"flying.\" \n",
    "  * `Top-k` is an another popular sampling strategy. In comparison with Top-P, which chooses from the smallest possible set of words whose cumulative probability exceeds the probability P, in Top-K sampling K most likely next words are filtered and the probability mass is redistributed among only those K next words. In our example with cat, if k=3, then only \"playing\", \"sleeping\" and \"eating\" will be taken into account as possible next word.\n",
    "  * `Repetition Penalty` This parameter can help penalize tokens based on how frequently they occur in the text, including the input prompt. A token that has already appeared five times is penalized more heavily than a token that has appeared only one time. A value of 1 means that there is no penalty and values larger than 1 discourage repeated tokens."
   ]
  },
  {
   "cell_type": "code",
<<<<<<< HEAD
   "execution_count": 14,
=======
   "execution_count": null,
>>>>>>> f270af08
   "id": "01f8f7f8-072e-45dc-b7c9-18d8c3c47754",
   "metadata": {
    "tags": []
   },
<<<<<<< HEAD
   "outputs": [
    {
     "name": "stdout",
     "output_type": "stream",
     "text": [
      "Running on local URL:  http://127.0.0.1:7860\n",
      "\n",
      "To create a public link, set `share=True` in `launch()`.\n"
     ]
    },
    {
     "data": {
      "text/html": [
       "<div><iframe src=\"http://127.0.0.1:7860/\" width=\"100%\" height=\"500\" allow=\"autoplay; camera; microphone; clipboard-read; clipboard-write;\" frameborder=\"0\" allowfullscreen></iframe></div>"
      ],
      "text/plain": [
       "<IPython.core.display.HTML object>"
      ]
     },
     "metadata": {},
     "output_type": "display_data"
    },
    {
     "data": {
      "text/plain": []
     },
     "execution_count": 14,
     "metadata": {},
     "output_type": "execute_result"
    }
   ],
=======
   "outputs": [],
>>>>>>> f270af08
   "source": [
    "from threading import Event, Thread\n",
    "from uuid import uuid4\n",
    "from typing import List, Tuple\n",
    "import gradio as gr\n",
    "from transformers import (\n",
    "    AutoTokenizer,\n",
    "    StoppingCriteria,\n",
    "    StoppingCriteriaList,\n",
    "    TextIteratorStreamer,\n",
    ")\n",
    "\n",
    "\n",
    "model_name = model_configuration[\"model_id\"]\n",
    "history_template = model_configuration[\"history_template\"]\n",
    "current_message_template = model_configuration[\"current_message_template\"]\n",
    "start_message = model_configuration[\"start_message\"]\n",
    "stop_tokens = model_configuration.get(\"stop_tokens\")\n",
    "tokenizer_kwargs = model_configuration.get(\"tokenizer_kwargs\", {})\n",
    "\n",
    "chinese_examples = [\n",
    "    [\"你好!\"],\n",
    "    [\"你是谁?\"],\n",
    "    [\"请介绍一下上海\"],\n",
    "    [\"请介绍一下英特尔公司\"],\n",
    "    [\"晚上睡不着怎么办？\"],\n",
    "    [\"给我讲一个年轻人奋斗创业最终取得成功的故事。\"],\n",
    "    [\"给这个故事起一个标题。\"],\n",
    "]\n",
    "\n",
    "english_examples = [\n",
    "    [\"Hello there! How are you doing?\"],\n",
    "    [\"What is OpenVINO?\"],\n",
    "    [\"Who are you?\"],\n",
    "    [\"Can you explain to me briefly what is Python programming language?\"],\n",
    "    [\"Explain the plot of Cinderella in a sentence.\"],\n",
    "    [\"What are some common mistakes to avoid when writing code?\"],\n",
    "    [\n",
    "        \"Write a 100-word blog post on “Benefits of Artificial Intelligence and OpenVINO“\"\n",
    "    ],\n",
    "]\n",
    "\n",
<<<<<<< HEAD
    "examples = (\n",
    "    chinese_examples\n",
    "    if (\"qwen\" in model_id.value or \"chatglm\" in model_id.value)\n",
    "    else english_examples\n",
=======
    "japanese_examples = [\n",
    "    [\"こんにちは！調子はどうですか?\"],\n",
    "    [\"OpenVINOとは何ですか?\"],\n",
    "    [\"あなたは誰ですか?\"],\n",
    "    [\"Pythonプログラミング言語とは何か簡単に説明してもらえますか?\"],\n",
    "    [\"シンデレラのあらすじを一文で説明してください。\"],\n",
    "    [\"コードを書くときに避けるべきよくある間違いは何ですか?\"],\n",
    "    [\"人工知能と「OpenVINOの利点」について100語程度のブログ記事を書いてください。\"],\n",
    "]\n",
    "\n",
    "examples = (\n",
    "    chinese_examples\n",
    "    if (\"qwen\" in model_id.value or \"chatglm\" in model_id.value)\n",
    "    else japanese_examples if (\"youri\" in model_id.value) else english_examples\n",
>>>>>>> f270af08
    ")\n",
    "\n",
    "max_new_tokens = 256\n",
    "\n",
    "\n",
    "class StopOnTokens(StoppingCriteria):\n",
    "    def __init__(self, token_ids):\n",
    "        self.token_ids = token_ids\n",
    "\n",
    "    def __call__(\n",
    "        self, input_ids: torch.LongTensor, scores: torch.FloatTensor, **kwargs\n",
    "    ) -> bool:\n",
    "        for stop_id in self.token_ids:\n",
    "            if input_ids[0][-1] == stop_id:\n",
    "                return True\n",
    "        return False\n",
    "\n",
    "\n",
    "if stop_tokens is not None:\n",
    "    if isinstance(stop_tokens[0], str):\n",
    "        stop_tokens = tok.convert_tokens_to_ids(stop_tokens)\n",
    "\n",
    "    stop_tokens = [StopOnTokens(stop_tokens)]\n",
    "\n",
    "\n",
    "def default_partial_text_processor(partial_text: str, new_text: str):\n",
    "    \"\"\"\n",
    "    helper for updating partially generated answer, used by de\n",
    "\n",
    "    Params:\n",
    "      partial_text: text buffer for storing previosly generated text\n",
    "      new_text: text update for the current step\n",
    "    Returns:\n",
    "      updated text string\n",
    "\n",
    "    \"\"\"\n",
    "    partial_text += new_text\n",
    "    return partial_text\n",
    "\n",
    "\n",
    "text_processor = model_configuration.get(\n",
    "    \"partial_text_processor\", default_partial_text_processor\n",
    ")\n",
    "\n",
    "\n",
    "def convert_history_to_text(history: List[Tuple[str, str]]):\n",
    "    \"\"\"\n",
    "    function for conversion history stored as list pairs of user and assistant messages to string according to model expected conversation template\n",
    "    Params:\n",
    "      history: dialogue history\n",
    "    Returns:\n",
    "      history in text format\n",
    "    \"\"\"\n",
    "    text = start_message + \"\".join(\n",
    "        [\n",
    "            \"\".join(\n",
    "                [history_template.format(num=round, user=item[0], assistant=item[1])]\n",
    "            )\n",
    "            for round, item in enumerate(history[:-1])\n",
    "        ]\n",
    "    )\n",
    "    text += \"\".join(\n",
    "        [\n",
    "            \"\".join(\n",
    "                [\n",
    "                    current_message_template.format(\n",
    "                        num=len(history) + 1,\n",
    "                        user=history[-1][0],\n",
    "                        assistant=history[-1][1],\n",
    "                    )\n",
    "                ]\n",
    "            )\n",
    "        ]\n",
    "    )\n",
    "    return text\n",
    "\n",
    "\n",
<<<<<<< HEAD
    "def user(message, history):\n",
=======
    "def user(text, history):\n",
>>>>>>> f270af08
    "    \"\"\"\n",
    "    callback function for updating user messages in interface on submit button click\n",
    "\n",
    "    Params:\n",
    "      message: current message\n",
    "      history: conversation history\n",
    "    Returns:\n",
    "      None\n",
    "    \"\"\"\n",
    "    # Append the user's message to the conversation history\n",
    "    history = history + [(text, None)]\n",
    "    return \"\", history\n",
    "\n",
    "\n",
    "def bot(history, temperature, top_p, top_k, repetition_penalty, conversation_id):\n",
    "    \"\"\"\n",
    "    callback function for running chatbot on submit button click\n",
    "\n",
    "    Params:\n",
    "      history: conversation history\n",
    "      temperature:  parameter for control the level of creativity in AI-generated text.\n",
    "                    By adjusting the `temperature`, you can influence the AI model's probability distribution, making the text more focused or diverse.\n",
    "      top_p: parameter for control the range of tokens considered by the AI model based on their cumulative probability.\n",
    "      top_k: parameter for control the range of tokens considered by the AI model based on their cumulative probability, selecting number of tokens with highest probability.\n",
    "      repetition_penalty: parameter for penalizing tokens based on how frequently they occur in the text.\n",
    "      conversation_id: unique conversation identifier.\n",
    "\n",
    "    \"\"\"\n",
    "\n",
    "    # Construct the input message string for the model by concatenating the current system message and conversation history\n",
    "    messages = convert_history_to_text(history)\n",
    "    # Tokenize the messages string\n",
    "    input_ids = tok(messages, return_tensors=\"pt\", **tokenizer_kwargs).input_ids\n",
    "    if input_ids.shape[1] > 2000:\n",
    "        history = [history[-1]]\n",
    "        messages = convert_history_to_text(history)\n",
    "        input_ids = tok(messages, return_tensors=\"pt\", **tokenizer_kwargs).input_ids\n",
    "    streamer = TextIteratorStreamer(\n",
    "        tok, timeout=30.0, skip_prompt=True, skip_special_tokens=True\n",
    "    )\n",
    "    generate_kwargs = dict(\n",
    "        input_ids=input_ids,\n",
    "        max_new_tokens=max_new_tokens,\n",
    "        temperature=temperature,\n",
    "        do_sample=temperature > 0.0,\n",
    "        top_p=top_p,\n",
    "        top_k=top_k,\n",
    "        repetition_penalty=repetition_penalty,\n",
    "        streamer=streamer,\n",
    "    )\n",
    "    if stop_tokens is not None:\n",
    "        generate_kwargs[\"stopping_criteria\"] = StoppingCriteriaList(stop_tokens)\n",
    "\n",
    "    stream_complete = Event()\n",
    "\n",
    "    def generate_and_signal_complete():\n",
    "        \"\"\"\n",
    "        genration function for single thread\n",
    "        \"\"\"\n",
    "        global start_time\n",
    "        ov_model.generate(**generate_kwargs)\n",
    "        stream_complete.set()\n",
    "\n",
    "    t1 = Thread(target=generate_and_signal_complete)\n",
    "    t1.start()\n",
    "\n",
    "    # Initialize an empty string to store the generated text\n",
    "    partial_text = \"\"\n",
    "    for new_text in streamer:\n",
    "        partial_text = text_processor(partial_text, new_text)\n",
    "        history[-1][1] = partial_text\n",
    "        yield history\n",
    "\n",
    "\n",
    "def get_uuid():\n",
    "    \"\"\"\n",
    "    universal unique identifier for thread\n",
    "    \"\"\"\n",
    "    return str(uuid4())\n",
    "\n",
    "\n",
    "with gr.Blocks(\n",
    "    theme=gr.themes.Soft(),\n",
    "    css=\".disclaimer {font-variant-caps: all-small-caps;}\",\n",
    ") as demo:\n",
    "    conversation_id = gr.State(get_uuid)\n",
    "    gr.Markdown(f\"\"\"<h1><center>OpenVINO {model_id.value} Chatbot</center></h1>\"\"\")\n",
    "    chatbot = gr.Chatbot(height=500)\n",
    "    with gr.Row():\n",
    "        with gr.Column():\n",
    "            msg = gr.Textbox(\n",
    "                label=\"Chat Message Box\",\n",
    "                placeholder=\"Chat Message Box\",\n",
    "                show_label=False,\n",
    "                container=False,\n",
    "            )\n",
    "        with gr.Column():\n",
    "            with gr.Row():\n",
    "                submit = gr.Button(\"Submit\")\n",
    "                stop = gr.Button(\"Stop\")\n",
    "                clear = gr.Button(\"Clear\")\n",
    "    with gr.Row():\n",
    "        with gr.Accordion(\"Advanced Options:\", open=False):\n",
    "            with gr.Row():\n",
    "                with gr.Column():\n",
    "                    with gr.Row():\n",
    "                        temperature = gr.Slider(\n",
    "                            label=\"Temperature\",\n",
    "                            value=0.1,\n",
    "                            minimum=0.0,\n",
    "                            maximum=1.0,\n",
    "                            step=0.1,\n",
    "                            interactive=True,\n",
    "                            info=\"Higher values produce more diverse outputs\",\n",
    "                        )\n",
    "                with gr.Column():\n",
    "                    with gr.Row():\n",
    "                        top_p = gr.Slider(\n",
    "                            label=\"Top-p (nucleus sampling)\",\n",
    "                            value=1.0,\n",
    "                            minimum=0.0,\n",
    "                            maximum=1,\n",
    "                            step=0.01,\n",
    "                            interactive=True,\n",
    "                            info=(\n",
    "                                \"Sample from the smallest possible set of tokens whose cumulative probability \"\n",
    "                                \"exceeds top_p. Set to 1 to disable and sample from all tokens.\"\n",
    "                            ),\n",
    "                        )\n",
    "                with gr.Column():\n",
    "                    with gr.Row():\n",
    "                        top_k = gr.Slider(\n",
    "                            label=\"Top-k\",\n",
    "                            value=50,\n",
    "                            minimum=0.0,\n",
    "                            maximum=200,\n",
    "                            step=1,\n",
    "                            interactive=True,\n",
    "                            info=\"Sample from a shortlist of top-k tokens — 0 to disable and sample from all tokens.\",\n",
    "                        )\n",
    "                with gr.Column():\n",
    "                    with gr.Row():\n",
    "                        repetition_penalty = gr.Slider(\n",
    "                            label=\"Repetition Penalty\",\n",
    "                            value=1.1,\n",
    "                            minimum=1.0,\n",
    "                            maximum=2.0,\n",
    "                            step=0.1,\n",
    "                            interactive=True,\n",
    "                            info=\"Penalize repetition — 1.0 to disable.\",\n",
    "                        )\n",
    "    gr.Examples(\n",
    "        examples, inputs=msg, label=\"Click on any example and press the 'Submit' button\"\n",
    "    )\n",
    "\n",
    "    submit_event = msg.submit(\n",
    "        fn=user,\n",
    "        inputs=[msg, chatbot],\n",
    "        outputs=[msg, chatbot],\n",
    "        queue=False,\n",
    "    ).then(\n",
    "        fn=bot,\n",
    "        inputs=[\n",
    "            chatbot,\n",
    "            temperature,\n",
    "            top_p,\n",
    "            top_k,\n",
    "            repetition_penalty,\n",
    "            conversation_id,\n",
    "        ],\n",
    "        outputs=chatbot,\n",
    "        queue=True,\n",
    "    )\n",
    "    submit_click_event = submit.click(\n",
    "        fn=user,\n",
    "        inputs=[msg, chatbot],\n",
    "        outputs=[msg, chatbot],\n",
    "        queue=False,\n",
    "    ).then(\n",
    "        fn=bot,\n",
    "        inputs=[\n",
    "            chatbot,\n",
    "            temperature,\n",
    "            top_p,\n",
    "            top_k,\n",
    "            repetition_penalty,\n",
    "            conversation_id,\n",
    "        ],\n",
    "        outputs=chatbot,\n",
    "        queue=True,\n",
    "    )\n",
    "    stop.click(\n",
    "        fn=None,\n",
    "        inputs=None,\n",
    "        outputs=None,\n",
    "        cancels=[submit_event, submit_click_event],\n",
    "        queue=False,\n",
    "    )\n",
    "    clear.click(lambda: None, None, chatbot, queue=False)\n",
    "\n",
    "demo.queue(max_size=2)\n",
    "# if you are launching remotely, specify server_name and server_port\n",
    "#  demo.launch(server_name='your server name', server_port='server port in int')\n",
    "# if you have any issue to launch on your platform, you can pass share=True to launch method:\n",
    "# demo.launch(share=True)\n",
    "# it creates a publicly shareable link for the interface. Read more in the docs: https://gradio.app/docs/\n",
    "demo.launch()"
   ]
  },
  {
   "cell_type": "code",
<<<<<<< HEAD
   "execution_count": 15,
=======
   "execution_count": null,
>>>>>>> f270af08
   "id": "7b837f9e-4152-4a5c-880a-ed874aa64a74",
   "metadata": {},
   "outputs": [],
   "source": [
    "# please run this cell for stopping gradio interface\n",
    "# demo.close()"
   ]
  }
 ],
 "metadata": {
  "kernelspec": {
   "display_name": "Python 3 (ipykernel)",
   "language": "python",
   "name": "python3"
  },
  "language_info": {
   "codemirror_mode": {
    "name": "ipython",
    "version": 3
   },
   "file_extension": ".py",
   "mimetype": "text/x-python",
   "name": "python",
   "nbconvert_exporter": "python",
   "pygments_lexer": "ipython3",
   "version": "3.10.7"
  },
  "widgets": {
   "application/vnd.jupyter.widget-state+json": {
    "state": {
<<<<<<< HEAD
     "035c99b6dcf04994a142a38cb2501997": {
      "model_module": "@jupyter-widgets/controls",
      "model_module_version": "2.0.0",
      "model_name": "CheckboxStyleModel",
      "state": {
       "description_width": ""
      }
     },
     "09223ea8377f4eda8a9bd55c7d724a10": {
      "model_module": "@jupyter-widgets/controls",
      "model_module_version": "2.0.0",
      "model_name": "HTMLModel",
      "state": {
       "layout": "IPY_MODEL_0b165c788b264361a0267a435ff55afa",
       "style": "IPY_MODEL_c7df654156f44fd997bf4462894b19a2",
       "value": "tokenizer.json: 100%"
      }
     },
     "0b165c788b264361a0267a435ff55afa": {
      "model_module": "@jupyter-widgets/base",
      "model_module_version": "2.0.0",
      "model_name": "LayoutModel",
      "state": {}
     },
     "0f7532883a2441e8ab7c1351bc04367e": {
=======
     "00e933d04a98467a97ee0fd5aacd2c93": {
      "model_module": "@jupyter-widgets/controls",
      "model_module_version": "2.0.0",
      "model_name": "CheckboxModel",
      "state": {
       "description": "Prepare FP16 model",
       "disabled": false,
       "layout": "IPY_MODEL_64ad62f21060421aabbd8456c48697d3",
       "style": "IPY_MODEL_a39a1b814f3d4fd5b535216f429ae000",
       "value": false
      }
     },
     "0f954bac863d48f5ab0b9eb779f0a82d": {
      "model_module": "@jupyter-widgets/controls",
      "model_module_version": "2.0.0",
      "model_name": "DropdownModel",
      "state": {
       "_options_labels": [
        "INT4",
        "FP16"
       ],
       "description": "Model to run:",
       "index": 0,
       "layout": "IPY_MODEL_b2994422e6b34af9bff3d3c0cf1f161d",
       "style": "IPY_MODEL_a4b7e815e1ab4f808a22dc551e8a6b36"
      }
     },
     "0feae37e49714d3caf29da081719dc69": {
>>>>>>> f270af08
      "model_module": "@jupyter-widgets/controls",
      "model_module_version": "2.0.0",
      "model_name": "CheckboxStyleModel",
      "state": {
       "description_width": ""
      }
     },
<<<<<<< HEAD
     "142640fa2a9d4a98a02a462389740a0e": {
      "model_module": "@jupyter-widgets/base",
      "model_module_version": "2.0.0",
      "model_name": "LayoutModel",
      "state": {}
     },
     "14e0e38151f040938c3eae29ef89de9b": {
      "model_module": "@jupyter-widgets/base",
      "model_module_version": "2.0.0",
      "model_name": "LayoutModel",
      "state": {}
     },
     "16977f44aebe4c438a6ed739f8e492be": {
=======
     "107ea5d1ee5e4720b57eee0b12c341f0": {
>>>>>>> f270af08
      "model_module": "@jupyter-widgets/base",
      "model_module_version": "2.0.0",
      "model_name": "LayoutModel",
      "state": {}
     },
<<<<<<< HEAD
     "16ac9a8772434222baed72bfa5b36f77": {
=======
     "1f7ebe01ae0f49b3aa26fefe1d2c9630": {
>>>>>>> f270af08
      "model_module": "@jupyter-widgets/base",
      "model_module_version": "2.0.0",
      "model_name": "LayoutModel",
      "state": {}
     },
<<<<<<< HEAD
     "1e99a2a08ec046349d06b61b8e89183e": {
=======
     "375501ad8742471ca56c5ffcac5ee9f8": {
>>>>>>> f270af08
      "model_module": "@jupyter-widgets/base",
      "model_module_version": "2.0.0",
      "model_name": "LayoutModel",
      "state": {}
     },
<<<<<<< HEAD
     "2062a4e52bf941e0a767abb0682c6410": {
      "model_module": "@jupyter-widgets/controls",
      "model_module_version": "2.0.0",
      "model_name": "HTMLModel",
      "state": {
       "layout": "IPY_MODEL_2857335c2d344fd0ac385cd1f18ee069",
       "style": "IPY_MODEL_c48693dfddc547c28246159ce5233ee5",
       "value": "special_tokens_map.json: 100%"
      }
     },
     "234fb767c2e74cf7a1ed64fa7c1d59eb": {
      "model_module": "@jupyter-widgets/controls",
      "model_module_version": "2.0.0",
      "model_name": "HTMLModel",
      "state": {
       "layout": "IPY_MODEL_2fb3bb48c1e745cfb77c362c744dd22a",
       "style": "IPY_MODEL_5afd9c5f3b274cecb697e6d3216a7b5f",
       "value": " 2.20G/2.20G [01:39&lt;00:00, 22.2MB/s]"
      }
     },
     "24f67ebc6dca443e8b1a12cac49d94f5": {
      "model_module": "@jupyter-widgets/base",
      "model_module_version": "2.0.0",
      "model_name": "LayoutModel",
      "state": {}
     },
     "27f4f33cb014473382eca68fc9388dd4": {
      "model_module": "@jupyter-widgets/base",
      "model_module_version": "2.0.0",
      "model_name": "LayoutModel",
      "state": {}
     },
     "2857335c2d344fd0ac385cd1f18ee069": {
      "model_module": "@jupyter-widgets/base",
      "model_module_version": "2.0.0",
      "model_name": "LayoutModel",
      "state": {}
     },
     "2ab9682841fc45689f853ed024da7205": {
      "model_module": "@jupyter-widgets/controls",
      "model_module_version": "2.0.0",
      "model_name": "HTMLModel",
      "state": {
       "layout": "IPY_MODEL_ada1f37e59084db3997b8494f16b0867",
       "style": "IPY_MODEL_c7fc1c13485b4e339d2028ca3fc6a43a",
       "value": " 1.84M/1.84M [00:00&lt;00:00, 1.91MB/s]"
      }
     },
     "2cc388e991594da88080416f0f9e7cf7": {
      "model_module": "@jupyter-widgets/controls",
      "model_module_version": "2.0.0",
      "model_name": "HBoxModel",
      "state": {
       "children": [
        "IPY_MODEL_6f327b7837654fa5bee3b9dc8d2be47a",
        "IPY_MODEL_42b9723c8997448db17d83c65886a9be",
        "IPY_MODEL_3047346508284eb195948f62339ca646"
       ],
       "layout": "IPY_MODEL_9c154a9119a24875897731fab47840ca"
      }
     },
     "2e5ddb112b6443f3a21805d674783469": {
=======
     "4910e7d802ec4b2683801e7ac17ca700": {
      "model_module": "@jupyter-widgets/controls",
      "model_module_version": "2.0.0",
      "model_name": "FloatProgressModel",
      "state": {
       "bar_style": "success",
       "layout": "IPY_MODEL_5778c5124e5641cd88242830477a7ab3",
       "max": 7,
       "style": "IPY_MODEL_bf691f1d350149d69dff8cf5f08dd9e8",
       "value": 7
      }
     },
     "4af32a190c7a4896a06743fe05c7b56b": {
      "model_module": "@jupyter-widgets/controls",
      "model_module_version": "2.0.0",
      "model_name": "DropdownModel",
      "state": {
       "_options_labels": [
        "CPU",
        "GPU.0",
        "GPU.1",
        "AUTO"
       ],
       "description": "Device:",
       "index": 0,
       "layout": "IPY_MODEL_aa16bf7c3b94482295f85dec38155ee1",
       "style": "IPY_MODEL_4fdefc6d2c57438380fa16eb0645ab3a"
      }
     },
     "4fdefc6d2c57438380fa16eb0645ab3a": {
      "model_module": "@jupyter-widgets/controls",
      "model_module_version": "2.0.0",
      "model_name": "DescriptionStyleModel",
      "state": {
       "description_width": ""
      }
     },
     "54390732209e40b18d54807210fd46ce": {
>>>>>>> f270af08
      "model_module": "@jupyter-widgets/base",
      "model_module_version": "2.0.0",
      "model_name": "LayoutModel",
      "state": {}
     },
<<<<<<< HEAD
     "2fb3bb48c1e745cfb77c362c744dd22a": {
=======
     "5778c5124e5641cd88242830477a7ab3": {
>>>>>>> f270af08
      "model_module": "@jupyter-widgets/base",
      "model_module_version": "2.0.0",
      "model_name": "LayoutModel",
      "state": {}
     },
<<<<<<< HEAD
     "3047346508284eb195948f62339ca646": {
=======
     "5ab2c71dcf87422cbde965d6f0661ef0": {
>>>>>>> f270af08
      "model_module": "@jupyter-widgets/controls",
      "model_module_version": "2.0.0",
      "model_name": "HTMLModel",
      "state": {
<<<<<<< HEAD
       "layout": "IPY_MODEL_14e0e38151f040938c3eae29ef89de9b",
       "style": "IPY_MODEL_5a5e69d88f064fe0866597b1ace7d756",
       "value": " 699/699 [00:00&lt;00:00, 40.7kB/s]"
      }
     },
     "315b4a6044f44f77a76cc5dcbb564e99": {
      "model_module": "@jupyter-widgets/controls",
      "model_module_version": "2.0.0",
      "model_name": "HBoxModel",
      "state": {
       "children": [
        "IPY_MODEL_6beb27b2a64e4dbd82e6e38f1d614b50",
        "IPY_MODEL_d764d896cdd140f690ac54d2ff66ef18",
        "IPY_MODEL_234fb767c2e74cf7a1ed64fa7c1d59eb"
       ],
       "layout": "IPY_MODEL_27f4f33cb014473382eca68fc9388dd4"
      }
     },
     "36d630f759f14b25877dd2b94a51be8b": {
      "model_module": "@jupyter-widgets/controls",
      "model_module_version": "2.0.0",
      "model_name": "HBoxModel",
      "state": {
       "children": [
        "IPY_MODEL_2062a4e52bf941e0a767abb0682c6410",
        "IPY_MODEL_9df3bb16ee1c4e3f8d42d4a2bf557565",
        "IPY_MODEL_632f551524ab400a814dec31904dce68"
       ],
       "layout": "IPY_MODEL_f474a82c0ad849189af15d3dfda0f03d"
      }
     },
     "38bfb68426934a6ba0b0dac517e204cc": {
      "model_module": "@jupyter-widgets/controls",
      "model_module_version": "2.0.0",
      "model_name": "HTMLStyleModel",
      "state": {
       "description_width": "",
       "font_size": null,
       "text_color": null
      }
     },
     "3ca21223c58f4c3ba86c77d43dcbd939": {
      "model_module": "@jupyter-widgets/controls",
      "model_module_version": "2.0.0",
      "model_name": "HTMLStyleModel",
      "state": {
       "description_width": "",
       "font_size": null,
       "text_color": null
      }
     },
     "3f776cc3a5474d2dbee5b9c1bb7bce01": {
      "model_module": "@jupyter-widgets/controls",
      "model_module_version": "2.0.0",
      "model_name": "CheckboxModel",
      "state": {
       "description": "Prepare INT4 model",
       "disabled": false,
       "layout": "IPY_MODEL_9bb8408ae8a345de92ad9f2a50618b60",
       "style": "IPY_MODEL_035c99b6dcf04994a142a38cb2501997",
       "value": true
      }
     },
     "427e6a691ddc409dbf6ee7d6dee0f084": {
      "model_module": "@jupyter-widgets/controls",
      "model_module_version": "2.0.0",
      "model_name": "HTMLStyleModel",
      "state": {
       "description_width": "",
       "font_size": null,
       "text_color": null
      }
     },
     "42b9723c8997448db17d83c65886a9be": {
      "model_module": "@jupyter-widgets/controls",
      "model_module_version": "2.0.0",
      "model_name": "FloatProgressModel",
      "state": {
       "bar_style": "success",
       "layout": "IPY_MODEL_16977f44aebe4c438a6ed739f8e492be",
       "max": 699,
       "style": "IPY_MODEL_8490fe7dad394b78aa52531837a73f84",
       "value": 699
      }
     },
     "42f0469791e64e8dbbb03e1bdca55b61": {
      "model_module": "@jupyter-widgets/base",
      "model_module_version": "2.0.0",
      "model_name": "LayoutModel",
      "state": {}
     },
     "436fee8acc824aaeb985255764168262": {
=======
       "layout": "IPY_MODEL_1f7ebe01ae0f49b3aa26fefe1d2c9630",
       "style": "IPY_MODEL_b469729a7d3140b0b035aaa8e7733186",
       "value": " 7/7 [00:08&lt;00:00,  1.13s/it]"
      }
     },
     "64ad62f21060421aabbd8456c48697d3": {
      "model_module": "@jupyter-widgets/base",
      "model_module_version": "2.0.0",
      "model_name": "LayoutModel",
      "state": {}
     },
     "7723267ce24448fcbe4658b6e20cd404": {
      "model_module": "@jupyter-widgets/controls",
      "model_module_version": "2.0.0",
      "model_name": "DropdownModel",
      "state": {
       "_options_labels": [
        "tiny-llama-1b-chat",
        "red-pajama-3b-chat",
        "llama-2-chat-7b",
        "mpt-7b-chat",
        "qwen-7b-chat",
        "chatglm2-6b",
        "mistal-7b",
        "zephyr-7b-beta",
        "neural-chat-7b-v3-1",
        "notus-7b-v1",
        "youri-7b-chat"
       ],
       "description": "Model:",
       "index": 5,
       "layout": "IPY_MODEL_375501ad8742471ca56c5ffcac5ee9f8",
       "style": "IPY_MODEL_f62810db78ab4b4ba44f59e98baf7333"
      }
     },
     "86350f1ebcba4f22a502ef4e6419fb69": {
>>>>>>> f270af08
      "model_module": "@jupyter-widgets/output",
      "model_module_version": "1.0.0",
      "model_name": "OutputModel",
      "state": {
<<<<<<< HEAD
       "layout": "IPY_MODEL_42f0469791e64e8dbbb03e1bdca55b61",
       "outputs": [
        {
         "data": {
          "text/html": "<pre style=\"white-space:pre;overflow-x:auto;line-height:normal;font-family:Menlo,'DejaVu Sans Mono',consolas,'Courier New',monospace\">Applying Weight Compression <span style=\"color: #729c1f; text-decoration-color: #729c1f\">━━━━━━━━━━━━━━━━━━━━━━━━━━━━━━━━━━━━━━━━━━━━━━━━━━━━━━</span> <span style=\"color: #800080; text-decoration-color: #800080\">100%</span> <span style=\"color: #0068b5; text-decoration-color: #0068b5\">156/156</span> • <span style=\"color: #0068b5; text-decoration-color: #0068b5\">0:01:08</span> • <span style=\"color: #0068b5; text-decoration-color: #0068b5\">0:00:00</span>\n</pre>\n",
          "text/plain": "Applying Weight Compression \u001b[38;2;114;156;31m━━━━━━━━━━━━━━━━━━━━━━━━━━━━━━━━━━━━━━━━━━━━━━━━━━━━━━\u001b[0m \u001b[35m100%\u001b[0m \u001b[38;2;0;104;181m156/156\u001b[0m • \u001b[38;2;0;104;181m0:01:08\u001b[0m • \u001b[38;2;0;104;181m0:00:00\u001b[0m\n"
=======
       "layout": "IPY_MODEL_107ea5d1ee5e4720b57eee0b12c341f0",
       "outputs": [
        {
         "data": {
          "text/html": "<pre style=\"white-space:pre;overflow-x:auto;line-height:normal;font-family:Menlo,'DejaVu Sans Mono',consolas,'Courier New',monospace\">Searching for Mixed-Precision Configuration <span style=\"color: #729c1f; text-decoration-color: #729c1f\">━━━━━━━━━━━━━━━━━━━━━━━━━━━━━━━━━━━━━━</span> <span style=\"color: #800080; text-decoration-color: #800080\">100%</span> <span style=\"color: #0068b5; text-decoration-color: #0068b5\">112/112</span> • <span style=\"color: #0068b5; text-decoration-color: #0068b5\">0:04:36</span> • <span style=\"color: #0068b5; text-decoration-color: #0068b5\">0:00:00</span>\n</pre>\n",
          "text/plain": "Searching for Mixed-Precision Configuration \u001b[38;2;114;156;31m━━━━━━━━━━━━━━━━━━━━━━━━━━━━━━━━━━━━━━\u001b[0m \u001b[35m100%\u001b[0m \u001b[38;2;0;104;181m112/112\u001b[0m • \u001b[38;2;0;104;181m0:04:36\u001b[0m • \u001b[38;2;0;104;181m0:00:00\u001b[0m\n"
>>>>>>> f270af08
         },
         "metadata": {},
         "output_type": "display_data"
        }
       ]
      }
     },
<<<<<<< HEAD
     "440710704d8941ab97c0e2c1b74046f3": {
      "model_module": "@jupyter-widgets/controls",
      "model_module_version": "2.0.0",
      "model_name": "HTMLModel",
      "state": {
       "layout": "IPY_MODEL_d5960df4d77b4df1b3171d84ab126e38",
       "style": "IPY_MODEL_f22b0143af5445268a47ec252df51037",
       "value": " 500k/500k [00:00&lt;00:00, 726kB/s]"
      }
     },
     "459b882fbcb74dc5b10d623dbc49dd43": {
      "model_module": "@jupyter-widgets/controls",
      "model_module_version": "2.0.0",
      "model_name": "DescriptionStyleModel",
      "state": {
       "description_width": ""
      }
     },
     "4a582bcdac8049f9b018115fc8cd874f": {
      "model_module": "@jupyter-widgets/controls",
      "model_module_version": "2.0.0",
      "model_name": "HTMLStyleModel",
      "state": {
       "description_width": "",
       "font_size": null,
       "text_color": null
      }
     },
     "4b1fb876ebd54b899d88fc9be77b5ae1": {
      "model_module": "@jupyter-widgets/controls",
      "model_module_version": "2.0.0",
      "model_name": "HTMLModel",
      "state": {
       "layout": "IPY_MODEL_4fe6c8257407491d97972c4158a3941a",
       "style": "IPY_MODEL_9ba7888c82d5454db13affa33d57db2e",
       "value": "generation_config.json: 100%"
      }
     },
     "4d8b530cf35744d2a95c179b234b602c": {
      "model_module": "@jupyter-widgets/controls",
      "model_module_version": "2.0.0",
      "model_name": "FloatProgressModel",
      "state": {
       "bar_style": "success",
       "layout": "IPY_MODEL_a5af380f03e640c9bae7a4f00687cbda",
       "max": 124,
       "style": "IPY_MODEL_954d91a0dcdc4943bebce41ce6e3b406",
       "value": 124
      }
     },
     "4fe6c8257407491d97972c4158a3941a": {
=======
     "9ad05ac3909b405582d93594f549fd94": {
      "model_module": "@jupyter-widgets/controls",
      "model_module_version": "2.0.0",
      "model_name": "CheckboxModel",
      "state": {
       "description": "Prepare INT4 model",
       "disabled": false,
       "layout": "IPY_MODEL_54390732209e40b18d54807210fd46ce",
       "style": "IPY_MODEL_0feae37e49714d3caf29da081719dc69",
       "value": true
      }
     },
     "9df482a97a8c48048c1b14d023c192be": {
      "model_module": "@jupyter-widgets/controls",
      "model_module_version": "2.0.0",
      "model_name": "HTMLModel",
      "state": {
       "layout": "IPY_MODEL_fe514aa9268c40d79cbcce1266bc47c9",
       "style": "IPY_MODEL_e19a4ef87232458081076551a2f030b2",
       "value": "Loading checkpoint shards: 100%"
      }
     },
     "a39a1b814f3d4fd5b535216f429ae000": {
      "model_module": "@jupyter-widgets/controls",
      "model_module_version": "2.0.0",
      "model_name": "CheckboxStyleModel",
      "state": {
       "description_width": ""
      }
     },
     "a4b7e815e1ab4f808a22dc551e8a6b36": {
      "model_module": "@jupyter-widgets/controls",
      "model_module_version": "2.0.0",
      "model_name": "DescriptionStyleModel",
      "state": {
       "description_width": ""
      }
     },
     "aa16bf7c3b94482295f85dec38155ee1": {
>>>>>>> f270af08
      "model_module": "@jupyter-widgets/base",
      "model_module_version": "2.0.0",
      "model_name": "LayoutModel",
      "state": {}
     },
<<<<<<< HEAD
     "552dae2934864c738a422f872c5dec48": {
      "model_module": "@jupyter-widgets/controls",
      "model_module_version": "2.0.0",
      "model_name": "ProgressStyleModel",
      "state": {
       "description_width": ""
      }
     },
     "5a5e69d88f064fe0866597b1ace7d756": {
      "model_module": "@jupyter-widgets/controls",
      "model_module_version": "2.0.0",
      "model_name": "HTMLStyleModel",
      "state": {
       "description_width": "",
       "font_size": null,
       "text_color": null
      }
     },
     "5afd9c5f3b274cecb697e6d3216a7b5f": {
=======
     "b2994422e6b34af9bff3d3c0cf1f161d": {
      "model_module": "@jupyter-widgets/base",
      "model_module_version": "2.0.0",
      "model_name": "LayoutModel",
      "state": {}
     },
     "b469729a7d3140b0b035aaa8e7733186": {
>>>>>>> f270af08
      "model_module": "@jupyter-widgets/controls",
      "model_module_version": "2.0.0",
      "model_name": "HTMLStyleModel",
      "state": {
       "description_width": "",
       "font_size": null,
       "text_color": null
      }
     },
<<<<<<< HEAD
     "603abcd550ca4fd4b88c59e7510af50f": {
      "model_module": "@jupyter-widgets/controls",
      "model_module_version": "2.0.0",
      "model_name": "FloatProgressModel",
      "state": {
       "bar_style": "success",
       "layout": "IPY_MODEL_d2c0d3880c1f49d399ffe7c82c6d6fa5",
       "max": 1842767,
       "style": "IPY_MODEL_c34494d4f808466498a563b70aa8f1de",
       "value": 1842767
      }
     },
     "614b0131a399429eb6d28c14b1f0d683": {
      "model_module": "@jupyter-widgets/output",
      "model_module_version": "1.0.0",
      "model_name": "OutputModel",
      "state": {
       "layout": "IPY_MODEL_90fb919c06994cdd97fe476ecf6f18d7",
       "outputs": [
        {
         "data": {
          "text/html": "<pre style=\"white-space:pre;overflow-x:auto;line-height:normal;font-family:Menlo,'DejaVu Sans Mono',consolas,'Courier New',monospace\">Searching for Mixed-Precision Configuration <span style=\"color: #729c1f; text-decoration-color: #729c1f\">━━━━━━━━━━━━━━━━━━━━━━━━━━━━━━━━━━━━━━</span> <span style=\"color: #800080; text-decoration-color: #800080\">100%</span> <span style=\"color: #0068b5; text-decoration-color: #0068b5\">154/154</span> • <span style=\"color: #0068b5; text-decoration-color: #0068b5\">0:00:46</span> • <span style=\"color: #0068b5; text-decoration-color: #0068b5\">0:00:00</span>\n</pre>\n",
          "text/plain": "Searching for Mixed-Precision Configuration \u001b[38;2;114;156;31m━━━━━━━━━━━━━━━━━━━━━━━━━━━━━━━━━━━━━━\u001b[0m \u001b[35m100%\u001b[0m \u001b[38;2;0;104;181m154/154\u001b[0m • \u001b[38;2;0;104;181m0:00:46\u001b[0m • \u001b[38;2;0;104;181m0:00:00\u001b[0m\n"
         },
         "metadata": {},
         "output_type": "display_data"
        }
       ]
      }
     },
     "632f551524ab400a814dec31904dce68": {
      "model_module": "@jupyter-widgets/controls",
      "model_module_version": "2.0.0",
      "model_name": "HTMLModel",
      "state": {
       "layout": "IPY_MODEL_89e16bebfbb44190b7534499f534b8ea",
       "style": "IPY_MODEL_38bfb68426934a6ba0b0dac517e204cc",
       "value": " 551/551 [00:00&lt;00:00, 49.4kB/s]"
      }
     },
     "6633ca80379b4b70a4f02dd07cbef351": {
=======
     "bba76ebbf6d741fcbc92b3a210464899": {
      "model_module": "@jupyter-widgets/controls",
      "model_module_version": "2.0.0",
      "model_name": "HBoxModel",
      "state": {
       "children": [
        "IPY_MODEL_9df482a97a8c48048c1b14d023c192be",
        "IPY_MODEL_4910e7d802ec4b2683801e7ac17ca700",
        "IPY_MODEL_5ab2c71dcf87422cbde965d6f0661ef0"
       ],
       "layout": "IPY_MODEL_eeb37297a8f94696bd754a96f0057b12"
      }
     },
     "bc30bb99906245b18e4c752439fe8f03": {
      "model_module": "@jupyter-widgets/controls",
      "model_module_version": "2.0.0",
      "model_name": "CheckboxStyleModel",
      "state": {
       "description_width": ""
      }
     },
     "bf691f1d350149d69dff8cf5f08dd9e8": {
>>>>>>> f270af08
      "model_module": "@jupyter-widgets/controls",
      "model_module_version": "2.0.0",
      "model_name": "ProgressStyleModel",
      "state": {
       "description_width": ""
      }
     },
<<<<<<< HEAD
     "69c063b3b69b4a56873809ad87cf56b3": {
=======
     "dda49cfd9dd04af69ba91d10f8e4e175": {
>>>>>>> f270af08
      "model_module": "@jupyter-widgets/base",
      "model_module_version": "2.0.0",
      "model_name": "LayoutModel",
      "state": {}
     },
<<<<<<< HEAD
     "6beb27b2a64e4dbd82e6e38f1d614b50": {
      "model_module": "@jupyter-widgets/controls",
      "model_module_version": "2.0.0",
      "model_name": "HTMLModel",
      "state": {
       "layout": "IPY_MODEL_71eb5736b41744918d011865e85f9aae",
       "style": "IPY_MODEL_4a582bcdac8049f9b018115fc8cd874f",
       "value": "model.safetensors: 100%"
      }
     },
     "6f327b7837654fa5bee3b9dc8d2be47a": {
      "model_module": "@jupyter-widgets/controls",
      "model_module_version": "2.0.0",
      "model_name": "HTMLModel",
      "state": {
       "layout": "IPY_MODEL_dd48384d43124418a0492577aaba5208",
       "style": "IPY_MODEL_de4fd9a0c08643f2abb866a17a5216ca",
       "value": "config.json: 100%"
      }
     },
     "712cc17ef35c4b61b7f2ac5465421d1c": {
      "model_module": "@jupyter-widgets/controls",
      "model_module_version": "2.0.0",
      "model_name": "HTMLModel",
      "state": {
       "layout": "IPY_MODEL_24f67ebc6dca443e8b1a12cac49d94f5",
       "style": "IPY_MODEL_3ca21223c58f4c3ba86c77d43dcbd939",
       "value": " 1.29k/1.29k [00:00&lt;00:00, 76.3kB/s]"
      }
     },
     "71eb5736b41744918d011865e85f9aae": {
=======
     "e19a4ef87232458081076551a2f030b2": {
      "model_module": "@jupyter-widgets/controls",
      "model_module_version": "2.0.0",
      "model_name": "HTMLStyleModel",
      "state": {
       "description_width": "",
       "font_size": null,
       "text_color": null
      }
     },
     "eeb37297a8f94696bd754a96f0057b12": {
>>>>>>> f270af08
      "model_module": "@jupyter-widgets/base",
      "model_module_version": "2.0.0",
      "model_name": "LayoutModel",
      "state": {}
     },
<<<<<<< HEAD
     "749cdf3c0776429c81248cb6211cd3fa": {
      "model_module": "@jupyter-widgets/controls",
      "model_module_version": "2.0.0",
      "model_name": "DropdownModel",
      "state": {
       "_options_labels": [
        "tiny-llama-1b-chat",
        "red-pajama-3b-chat",
        "llama-2-chat-7b",
        "mpt-7b-chat",
        "qwen-7b-chat",
        "chatglm2-6b",
        "mistal-7b",
        "zephyr-7b-beta",
        "neural-chat-7b-v3-1",
        "notus-7b-v1"
       ],
       "description": "Model:",
       "index": 0,
       "layout": "IPY_MODEL_7dc18843129d4c1599cdc344c1d20d88",
       "style": "IPY_MODEL_853f080f04f246919dcee1b18b0f80de"
      }
     },
     "74a689c355b64ded8b8577f042f197d3": {
=======
     "f1d5bbc922ce40d6885cb8ee7f6f9e50": {
>>>>>>> f270af08
      "model_module": "@jupyter-widgets/base",
      "model_module_version": "2.0.0",
      "model_name": "LayoutModel",
      "state": {}
     },
<<<<<<< HEAD
     "799a3f5d47264a8da1562a247eda8b2b": {
      "model_module": "@jupyter-widgets/controls",
      "model_module_version": "2.0.0",
      "model_name": "FloatProgressModel",
      "state": {
       "bar_style": "success",
       "layout": "IPY_MODEL_1e99a2a08ec046349d06b61b8e89183e",
       "max": 1289,
       "style": "IPY_MODEL_9c75fa1b6c164e778d1f7e62b2af6287",
       "value": 1289
      }
     },
     "7dc18843129d4c1599cdc344c1d20d88": {
=======
     "f486dd77a1a04c8295a25d2df0cd3f3f": {
      "model_module": "@jupyter-widgets/output",
      "model_module_version": "1.0.0",
      "model_name": "OutputModel",
      "state": {
       "layout": "IPY_MODEL_dda49cfd9dd04af69ba91d10f8e4e175",
       "outputs": [
        {
         "data": {
          "text/html": "<pre style=\"white-space:pre;overflow-x:auto;line-height:normal;font-family:Menlo,'DejaVu Sans Mono',consolas,'Courier New',monospace\">Applying Weight Compression <span style=\"color: #729c1f; text-decoration-color: #729c1f\">━━━━━━━━━━━━━━━━━━━━━━━━━━━━━━━━━━━━━━━━━━━━━━━━━━━━━━</span> <span style=\"color: #800080; text-decoration-color: #800080\">100%</span> <span style=\"color: #0068b5; text-decoration-color: #0068b5\">114/114</span> • <span style=\"color: #0068b5; text-decoration-color: #0068b5\">0:06:09</span> • <span style=\"color: #0068b5; text-decoration-color: #0068b5\">0:00:00</span>\n</pre>\n",
          "text/plain": "Applying Weight Compression \u001b[38;2;114;156;31m━━━━━━━━━━━━━━━━━━━━━━━━━━━━━━━━━━━━━━━━━━━━━━━━━━━━━━\u001b[0m \u001b[35m100%\u001b[0m \u001b[38;2;0;104;181m114/114\u001b[0m • \u001b[38;2;0;104;181m0:06:09\u001b[0m • \u001b[38;2;0;104;181m0:00:00\u001b[0m\n"
         },
         "metadata": {},
         "output_type": "display_data"
        }
       ]
      }
     },
     "f62810db78ab4b4ba44f59e98baf7333": {
      "model_module": "@jupyter-widgets/controls",
      "model_module_version": "2.0.0",
      "model_name": "DescriptionStyleModel",
      "state": {
       "description_width": ""
      }
     },
     "fe514aa9268c40d79cbcce1266bc47c9": {
>>>>>>> f270af08
      "model_module": "@jupyter-widgets/base",
      "model_module_version": "2.0.0",
      "model_name": "LayoutModel",
      "state": {}
     },
<<<<<<< HEAD
     "7e3919bf7a354d3a8b63e2343436e24b": {
      "model_module": "@jupyter-widgets/controls",
      "model_module_version": "2.0.0",
      "model_name": "HTMLModel",
      "state": {
       "layout": "IPY_MODEL_897ccd8fa4ef46c4b42b291f778ebb47",
       "style": "IPY_MODEL_ee0f455a3be9467abae108ea0ed8624b",
       "value": " 124/124 [00:00&lt;00:00, 9.27kB/s]"
      }
     },
     "81d3ac8c948341f796c6a3f88571b924": {
      "model_module": "@jupyter-widgets/base",
      "model_module_version": "2.0.0",
      "model_name": "LayoutModel",
      "state": {}
     },
     "8490fe7dad394b78aa52531837a73f84": {
      "model_module": "@jupyter-widgets/controls",
      "model_module_version": "2.0.0",
      "model_name": "ProgressStyleModel",
      "state": {
       "description_width": ""
      }
     },
     "853f080f04f246919dcee1b18b0f80de": {
      "model_module": "@jupyter-widgets/controls",
      "model_module_version": "2.0.0",
      "model_name": "DescriptionStyleModel",
      "state": {
       "description_width": ""
      }
     },
     "897ccd8fa4ef46c4b42b291f778ebb47": {
      "model_module": "@jupyter-widgets/base",
      "model_module_version": "2.0.0",
      "model_name": "LayoutModel",
      "state": {}
     },
     "89e16bebfbb44190b7534499f534b8ea": {
      "model_module": "@jupyter-widgets/base",
      "model_module_version": "2.0.0",
      "model_name": "LayoutModel",
      "state": {}
     },
     "90fb919c06994cdd97fe476ecf6f18d7": {
      "model_module": "@jupyter-widgets/base",
      "model_module_version": "2.0.0",
      "model_name": "LayoutModel",
      "state": {}
     },
     "954d91a0dcdc4943bebce41ce6e3b406": {
      "model_module": "@jupyter-widgets/controls",
      "model_module_version": "2.0.0",
      "model_name": "ProgressStyleModel",
      "state": {
       "description_width": ""
      }
     },
     "9885fd7836944e1b80ba1aff2fba01fb": {
      "model_module": "@jupyter-widgets/controls",
      "model_module_version": "2.0.0",
      "model_name": "HTMLModel",
      "state": {
       "layout": "IPY_MODEL_69c063b3b69b4a56873809ad87cf56b3",
       "style": "IPY_MODEL_ff5ba78289d54d62845ad87f6c70fa8b",
       "value": "tokenizer_config.json: 100%"
      }
     },
     "9ba7888c82d5454db13affa33d57db2e": {
      "model_module": "@jupyter-widgets/controls",
      "model_module_version": "2.0.0",
      "model_name": "HTMLStyleModel",
      "state": {
       "description_width": "",
       "font_size": null,
       "text_color": null
      }
     },
     "9bb8408ae8a345de92ad9f2a50618b60": {
      "model_module": "@jupyter-widgets/base",
      "model_module_version": "2.0.0",
      "model_name": "LayoutModel",
      "state": {}
     },
     "9c154a9119a24875897731fab47840ca": {
      "model_module": "@jupyter-widgets/base",
      "model_module_version": "2.0.0",
      "model_name": "LayoutModel",
      "state": {}
     },
     "9c432b61b7774bd8868f29ef5ff33f84": {
      "model_module": "@jupyter-widgets/controls",
      "model_module_version": "2.0.0",
      "model_name": "FloatProgressModel",
      "state": {
       "bar_style": "success",
       "layout": "IPY_MODEL_81d3ac8c948341f796c6a3f88571b924",
       "max": 499723,
       "style": "IPY_MODEL_bac34e77e4804bbfa5b6f6913480631a",
       "value": 499723
      }
     },
     "9c75fa1b6c164e778d1f7e62b2af6287": {
      "model_module": "@jupyter-widgets/controls",
      "model_module_version": "2.0.0",
      "model_name": "ProgressStyleModel",
      "state": {
       "description_width": ""
      }
     },
     "9d8cbd8051e7430ba1fecf3bc152fc58": {
      "model_module": "@jupyter-widgets/controls",
      "model_module_version": "2.0.0",
      "model_name": "CheckboxModel",
      "state": {
       "description": "Prepare FP16 model",
       "disabled": false,
       "layout": "IPY_MODEL_142640fa2a9d4a98a02a462389740a0e",
       "style": "IPY_MODEL_9f7af69d2e3f4722a43d4385a1ffc3da",
       "value": false
      }
     },
     "9df3bb16ee1c4e3f8d42d4a2bf557565": {
      "model_module": "@jupyter-widgets/controls",
      "model_module_version": "2.0.0",
      "model_name": "FloatProgressModel",
      "state": {
       "bar_style": "success",
       "layout": "IPY_MODEL_2e5ddb112b6443f3a21805d674783469",
       "max": 551,
       "style": "IPY_MODEL_6633ca80379b4b70a4f02dd07cbef351",
       "value": 551
      }
     },
     "9e1226b7d954452088fb520045ecba1a": {
      "model_module": "@jupyter-widgets/controls",
      "model_module_version": "2.0.0",
      "model_name": "HBoxModel",
      "state": {
       "children": [
        "IPY_MODEL_b7fa59baa982492a99e0dbc23e22bfc2",
        "IPY_MODEL_9c432b61b7774bd8868f29ef5ff33f84",
        "IPY_MODEL_440710704d8941ab97c0e2c1b74046f3"
       ],
       "layout": "IPY_MODEL_a9f191e9f73b496f8b2fa4f0488249ef"
      }
     },
     "9f7af69d2e3f4722a43d4385a1ffc3da": {
      "model_module": "@jupyter-widgets/controls",
      "model_module_version": "2.0.0",
      "model_name": "CheckboxStyleModel",
      "state": {
       "description_width": ""
      }
     },
     "a5af380f03e640c9bae7a4f00687cbda": {
      "model_module": "@jupyter-widgets/base",
      "model_module_version": "2.0.0",
      "model_name": "LayoutModel",
      "state": {}
     },
     "a62f89b7eebd411da7ef9ffb115fb391": {
      "model_module": "@jupyter-widgets/controls",
      "model_module_version": "2.0.0",
      "model_name": "HBoxModel",
      "state": {
       "children": [
        "IPY_MODEL_4b1fb876ebd54b899d88fc9be77b5ae1",
        "IPY_MODEL_4d8b530cf35744d2a95c179b234b602c",
        "IPY_MODEL_7e3919bf7a354d3a8b63e2343436e24b"
       ],
       "layout": "IPY_MODEL_74a689c355b64ded8b8577f042f197d3"
      }
     },
     "a6c9948d2ea94d9f9b33a7f28dfd9f92": {
      "model_module": "@jupyter-widgets/base",
      "model_module_version": "2.0.0",
      "model_name": "LayoutModel",
      "state": {}
     },
     "a7765cd42fac4a2abe9b306b6a5e92cb": {
      "model_module": "@jupyter-widgets/controls",
      "model_module_version": "2.0.0",
      "model_name": "HBoxModel",
      "state": {
       "children": [
        "IPY_MODEL_9885fd7836944e1b80ba1aff2fba01fb",
        "IPY_MODEL_799a3f5d47264a8da1562a247eda8b2b",
        "IPY_MODEL_712cc17ef35c4b61b7f2ac5465421d1c"
       ],
       "layout": "IPY_MODEL_f41fa181574f40b4be82d2d7df71a590"
      }
     },
     "a7f0d9c9812b48cea3c1e290d1f8bf31": {
      "model_module": "@jupyter-widgets/base",
      "model_module_version": "2.0.0",
      "model_name": "LayoutModel",
      "state": {}
     },
     "a9f191e9f73b496f8b2fa4f0488249ef": {
      "model_module": "@jupyter-widgets/base",
      "model_module_version": "2.0.0",
      "model_name": "LayoutModel",
      "state": {}
     },
     "ada1f37e59084db3997b8494f16b0867": {
      "model_module": "@jupyter-widgets/base",
      "model_module_version": "2.0.0",
      "model_name": "LayoutModel",
      "state": {}
     },
     "b7fa59baa982492a99e0dbc23e22bfc2": {
      "model_module": "@jupyter-widgets/controls",
      "model_module_version": "2.0.0",
      "model_name": "HTMLModel",
      "state": {
       "layout": "IPY_MODEL_16ac9a8772434222baed72bfa5b36f77",
       "style": "IPY_MODEL_427e6a691ddc409dbf6ee7d6dee0f084",
       "value": "tokenizer.model: 100%"
      }
     },
     "bac34e77e4804bbfa5b6f6913480631a": {
      "model_module": "@jupyter-widgets/controls",
      "model_module_version": "2.0.0",
      "model_name": "ProgressStyleModel",
      "state": {
       "description_width": ""
      }
     },
     "c34494d4f808466498a563b70aa8f1de": {
      "model_module": "@jupyter-widgets/controls",
      "model_module_version": "2.0.0",
      "model_name": "ProgressStyleModel",
      "state": {
       "description_width": ""
      }
     },
     "c48693dfddc547c28246159ce5233ee5": {
      "model_module": "@jupyter-widgets/controls",
      "model_module_version": "2.0.0",
      "model_name": "HTMLStyleModel",
      "state": {
       "description_width": "",
       "font_size": null,
       "text_color": null
      }
     },
     "c6384ec6b41a4be69e5d2ed64b4cf5e8": {
      "model_module": "@jupyter-widgets/base",
      "model_module_version": "2.0.0",
      "model_name": "LayoutModel",
      "state": {}
     },
     "c7df654156f44fd997bf4462894b19a2": {
      "model_module": "@jupyter-widgets/controls",
      "model_module_version": "2.0.0",
      "model_name": "HTMLStyleModel",
      "state": {
       "description_width": "",
       "font_size": null,
       "text_color": null
      }
     },
     "c7fc1c13485b4e339d2028ca3fc6a43a": {
      "model_module": "@jupyter-widgets/controls",
      "model_module_version": "2.0.0",
      "model_name": "HTMLStyleModel",
      "state": {
       "description_width": "",
       "font_size": null,
       "text_color": null
      }
     },
     "cbea1eff8ea14ba3b9db8cb1d856fe0c": {
      "model_module": "@jupyter-widgets/controls",
      "model_module_version": "2.0.0",
      "model_name": "DescriptionStyleModel",
      "state": {
       "description_width": ""
      }
     },
     "d2c0d3880c1f49d399ffe7c82c6d6fa5": {
      "model_module": "@jupyter-widgets/base",
      "model_module_version": "2.0.0",
      "model_name": "LayoutModel",
      "state": {}
     },
     "d5960df4d77b4df1b3171d84ab126e38": {
      "model_module": "@jupyter-widgets/base",
      "model_module_version": "2.0.0",
      "model_name": "LayoutModel",
      "state": {}
     },
     "d764d896cdd140f690ac54d2ff66ef18": {
      "model_module": "@jupyter-widgets/controls",
      "model_module_version": "2.0.0",
      "model_name": "FloatProgressModel",
      "state": {
       "bar_style": "success",
       "layout": "IPY_MODEL_a6c9948d2ea94d9f9b33a7f28dfd9f92",
       "max": 2200119864,
       "style": "IPY_MODEL_552dae2934864c738a422f872c5dec48",
       "value": 2200119864
      }
     },
     "dce4bef4c51e4253b1ba13ec96fbe2c6": {
      "model_module": "@jupyter-widgets/base",
      "model_module_version": "2.0.0",
      "model_name": "LayoutModel",
      "state": {}
     },
     "dd48384d43124418a0492577aaba5208": {
      "model_module": "@jupyter-widgets/base",
      "model_module_version": "2.0.0",
      "model_name": "LayoutModel",
      "state": {}
     },
     "de4fd9a0c08643f2abb866a17a5216ca": {
      "model_module": "@jupyter-widgets/controls",
      "model_module_version": "2.0.0",
      "model_name": "HTMLStyleModel",
      "state": {
       "description_width": "",
       "font_size": null,
       "text_color": null
      }
     },
     "ee0f455a3be9467abae108ea0ed8624b": {
      "model_module": "@jupyter-widgets/controls",
      "model_module_version": "2.0.0",
      "model_name": "HTMLStyleModel",
      "state": {
       "description_width": "",
       "font_size": null,
       "text_color": null
      }
     },
     "f1a9d63a243e4e47b4cbb6061ca8ed3e": {
      "model_module": "@jupyter-widgets/controls",
      "model_module_version": "2.0.0",
      "model_name": "DropdownModel",
      "state": {
       "_options_labels": [
        "INT4"
       ],
       "description": "Model to run:",
       "index": 0,
       "layout": "IPY_MODEL_c6384ec6b41a4be69e5d2ed64b4cf5e8",
       "style": "IPY_MODEL_cbea1eff8ea14ba3b9db8cb1d856fe0c"
      }
     },
     "f22b0143af5445268a47ec252df51037": {
      "model_module": "@jupyter-widgets/controls",
      "model_module_version": "2.0.0",
      "model_name": "HTMLStyleModel",
      "state": {
       "description_width": "",
       "font_size": null,
       "text_color": null
      }
     },
     "f33a459071bc4fc294d3f84b75974926": {
      "model_module": "@jupyter-widgets/controls",
      "model_module_version": "2.0.0",
      "model_name": "DropdownModel",
      "state": {
       "_options_labels": [
        "CPU",
        "GPU.0",
        "GPU.1",
        "AUTO"
       ],
       "description": "Device:",
       "index": 0,
       "layout": "IPY_MODEL_f5eb9352f0734deb899e1af0e37aa496",
       "style": "IPY_MODEL_459b882fbcb74dc5b10d623dbc49dd43"
      }
     },
     "f3a36f7c14034ab793df03dcbd3ac433": {
      "model_module": "@jupyter-widgets/controls",
      "model_module_version": "2.0.0",
      "model_name": "CheckboxModel",
      "state": {
       "description": "Prepare INT8 model",
       "disabled": false,
       "layout": "IPY_MODEL_a7f0d9c9812b48cea3c1e290d1f8bf31",
       "style": "IPY_MODEL_0f7532883a2441e8ab7c1351bc04367e",
       "value": false
      }
     },
     "f41fa181574f40b4be82d2d7df71a590": {
      "model_module": "@jupyter-widgets/base",
      "model_module_version": "2.0.0",
      "model_name": "LayoutModel",
      "state": {}
     },
     "f474a82c0ad849189af15d3dfda0f03d": {
      "model_module": "@jupyter-widgets/base",
      "model_module_version": "2.0.0",
      "model_name": "LayoutModel",
      "state": {}
     },
     "f5eb9352f0734deb899e1af0e37aa496": {
      "model_module": "@jupyter-widgets/base",
      "model_module_version": "2.0.0",
      "model_name": "LayoutModel",
      "state": {}
     },
     "f78c82b7eb0447ed9568d3f98ab9600b": {
      "model_module": "@jupyter-widgets/controls",
      "model_module_version": "2.0.0",
      "model_name": "HBoxModel",
      "state": {
       "children": [
        "IPY_MODEL_09223ea8377f4eda8a9bd55c7d724a10",
        "IPY_MODEL_603abcd550ca4fd4b88c59e7510af50f",
        "IPY_MODEL_2ab9682841fc45689f853ed024da7205"
       ],
       "layout": "IPY_MODEL_dce4bef4c51e4253b1ba13ec96fbe2c6"
      }
     },
     "ff5ba78289d54d62845ad87f6c70fa8b": {
      "model_module": "@jupyter-widgets/controls",
      "model_module_version": "2.0.0",
      "model_name": "HTMLStyleModel",
      "state": {
       "description_width": "",
       "font_size": null,
       "text_color": null
      }
=======
     "ff880044976144c1b775423eaa85fcbb": {
      "model_module": "@jupyter-widgets/controls",
      "model_module_version": "2.0.0",
      "model_name": "CheckboxModel",
      "state": {
       "description": "Prepare INT8 model",
       "disabled": false,
       "layout": "IPY_MODEL_f1d5bbc922ce40d6885cb8ee7f6f9e50",
       "style": "IPY_MODEL_bc30bb99906245b18e4c752439fe8f03",
       "value": false
      }
>>>>>>> f270af08
     }
    },
    "version_major": 2,
    "version_minor": 0
   }
  }
 },
 "nbformat": 4,
 "nbformat_minor": 5
}<|MERGE_RESOLUTION|>--- conflicted
+++ resolved
@@ -97,20 +97,12 @@
     "```\n",
     "* **mpt-7b-chat** - MPT-7B is part of the family of MosaicPretrainedTransformer (MPT) models, which use a modified transformer architecture optimized for efficient training and inference. These architectural changes include performance-optimized layer implementations and the elimination of context length limits by replacing positional embeddings with Attention with Linear Biases ([ALiBi](https://arxiv.org/abs/2108.12409)). Thanks to these modifications, MPT models can be trained with high throughput efficiency and stable convergence. MPT-7B-chat is a chatbot-like model for dialogue generation. It was built by finetuning MPT-7B on the [ShareGPT-Vicuna](https://huggingface.co/datasets/jeffwan/sharegpt_vicuna), [HC3](https://huggingface.co/datasets/Hello-SimpleAI/HC3), [Alpaca](https://huggingface.co/datasets/tatsu-lab/alpaca), [HH-RLHF](https://huggingface.co/datasets/Anthropic/hh-rlhf), and [Evol-Instruct](https://huggingface.co/datasets/victor123/evol_instruct_70k) datasets. More details about the model can be found in [blog post](https://www.mosaicml.com/blog/mpt-7b), [repository](https://github.com/mosaicml/llm-foundry/) and [HuggingFace model card](https://huggingface.co/mosaicml/mpt-7b-chat).\n",
     "* **qwen-7b-chat** - Qwen-7B is the 7B-parameter version of the large language model series, Qwen (abbr. Tongyi Qianwen), proposed by Alibaba Cloud. Qwen-7B is a Transformer-based large language model, which is pretrained on a large volume of data, including web texts, books, codes, etc. For more details about Qwen, please refer to the [GitHub](https://github.com/QwenLM/Qwen) code repository. \n",
-<<<<<<< HEAD
-    "* **chatglm2-6b** - ChatGLM2-6B is the second-generation version of the open-source bilingual (Chinese-English) chat model [ChatGLM-6B](https://github.com/THUDM/ChatGLM-6B). It retains the smooth conversation flow and low deployment threshold of the first-generation model\n",
-    "* **mistral-7b** - The Mistral-7B-v0.1 Large Language Model (LLM) is a pretrained generative text model with 7 billion parameters. You can find more details about model in the [model card](https://huggingface.co/mistralai/Mistral-7B-v0.1), [paper](https://arxiv.org/abs/2310.06825) and [release blog post](https://mistral.ai/news/announcing-mistral-7b/).\n",
-    "* **zephyr-7b-beta** - Zephyr is a series of language models that are trained to act as helpful assistants. Zephyr-7B-beta is the second model in the series, and is a fine-tuned version of [mistralai/Mistral-7B-v0.1](https://huggingface.co/mistralai/Mistral-7B-v0.1) that was trained on on a mix of publicly available, synthetic datasets using [Direct Preference Optimization (DPO)](https://arxiv.org/abs/2305.18290). You can find more details about model in [technical report](https://arxiv.org/abs/2310.16944) and [HuggingFace model card](https://huggingface.co/HuggingFaceH4/zephyr-7b-beta).\n",
-    "* **neural-chat-7b-v3-1** - Mistral-7b model fine-tuned using Intel Gaudi. The model fine-tuned on the open source dataset [Open-Orca/SlimOrca](https://huggingface.co/datasets/Open-Orca/SlimOrca) and aligned with [Direct Preference Optimization (DPO) algorithm](https://arxiv.org/abs/2305.18290). More details can be found in [model card](https://huggingface.co/Intel/neural-chat-7b-v3-1) and [blog post](https://medium.com/@NeuralCompressor/the-practice-of-supervised-finetuning-and-direct-preference-optimization-on-habana-gaudi2-a1197d8a3cd3).\n",
-    "* **notus-7b-v1** - Notus is a collection of fine-tuned models using [Direct Preference Optimization (DPO)](https://arxiv.org/abs/2305.18290). and related [RLHF](https://huggingface.co/blog/rlhf) techniques. This model is the first version, fine-tuned with DPO over zephyr-7b-sft. Following a data-first approach, the only difference between Notus-7B-v1 and Zephyr-7B-beta is the preference dataset used for dDPO. Proposed approach for dataset creation helps to effectively fine-tune Notus-7b that surpasses Zephyr-7B-beta and Claude 2 on [AlpacaEval](https://tatsu-lab.github.io/alpaca_eval/). More details about model can be found in [model card](https://huggingface.co/argilla/notus-7b-v1)."
-=======
     "* **chatglm3-6b** - ChatGLM3-6B is the latest open-source model in the ChatGLM series. While retaining many excellent features such as smooth dialogue and low deployment threshold from the previous two generations, ChatGLM3-6B employs a more diverse training dataset, more sufficient training steps, and a more reasonable training strategy. ChatGLM3-6B adopts a newly designed [Prompt format](https://github.com/THUDM/ChatGLM3/blob/main/PROMPT_en.md), in addition to the normal multi-turn dialogue. You can find more details about model in the [model card](https://huggingface.co/THUDM/chatglm3-6b)\n",
     "* **mistral-7b** - The Mistral-7B-v0.1 Large Language Model (LLM) is a pretrained generative text model with 7 billion parameters. You can find more details about model in the [model card](https://huggingface.co/mistralai/Mistral-7B-v0.1), [paper](https://arxiv.org/abs/2310.06825) and [release blog post](https://mistral.ai/news/announcing-mistral-7b/).\n",
     "* **zephyr-7b-beta** - Zephyr is a series of language models that are trained to act as helpful assistants. Zephyr-7B-beta is the second model in the series, and is a fine-tuned version of [mistralai/Mistral-7B-v0.1](https://huggingface.co/mistralai/Mistral-7B-v0.1) that was trained on on a mix of publicly available, synthetic datasets using [Direct Preference Optimization (DPO)](https://arxiv.org/abs/2305.18290). You can find more details about model in [technical report](https://arxiv.org/abs/2310.16944) and [HuggingFace model card](https://huggingface.co/HuggingFaceH4/zephyr-7b-beta).\n",
     "* **neural-chat-7b-v3-1** - Mistral-7b model fine-tuned using Intel Gaudi. The model fine-tuned on the open source dataset [Open-Orca/SlimOrca](https://huggingface.co/datasets/Open-Orca/SlimOrca) and aligned with [Direct Preference Optimization (DPO) algorithm](https://arxiv.org/abs/2305.18290). More details can be found in [model card](https://huggingface.co/Intel/neural-chat-7b-v3-1) and [blog post](https://medium.com/@NeuralCompressor/the-practice-of-supervised-finetuning-and-direct-preference-optimization-on-habana-gaudi2-a1197d8a3cd3).\n",
     "* **notus-7b-v1** - Notus is a collection of fine-tuned models using [Direct Preference Optimization (DPO)](https://arxiv.org/abs/2305.18290). and related [RLHF](https://huggingface.co/blog/rlhf) techniques. This model is the first version, fine-tuned with DPO over zephyr-7b-sft. Following a data-first approach, the only difference between Notus-7B-v1 and Zephyr-7B-beta is the preference dataset used for dDPO. Proposed approach for dataset creation helps to effectively fine-tune Notus-7b that surpasses Zephyr-7B-beta and Claude 2 on [AlpacaEval](https://tatsu-lab.github.io/alpaca_eval/). More details about model can be found in [model card](https://huggingface.co/argilla/notus-7b-v1).\n",
     "* **youri-7b-chat** - Youri-7b-chat is a Llama2 based model. [Rinna Co., Ltd.](https://rinna.co.jp/) conducted further pre-training for the Llama2 model with a mixture of English and Japanese datasets to improve Japanese task capability. The model is publicly released on Hugging Face hub. You can find detailed information at the [rinna/youri-7b-chat project page](https://huggingface.co/rinna/youri-7b).  "
->>>>>>> f270af08
    ]
   },
   {
@@ -137,11 +129,7 @@
     {
      "data": {
       "application/vnd.jupyter.widget-view+json": {
-<<<<<<< HEAD
-       "model_id": "749cdf3c0776429c81248cb6211cd3fa",
-=======
        "model_id": "169978da6d5942bd8146676f3bf5db8b",
->>>>>>> f270af08
        "version_major": 2,
        "version_minor": 0
       },
@@ -179,11 +167,7 @@
      "name": "stdout",
      "output_type": "stream",
      "text": [
-<<<<<<< HEAD
-      "Selected model tiny-llama-1b-chat\n"
-=======
       "Selected model chatglm3-6b\n"
->>>>>>> f270af08
      ]
     }
    ],
@@ -224,11 +208,7 @@
   },
   {
    "cell_type": "code",
-<<<<<<< HEAD
-   "execution_count": 5,
-=======
    "execution_count": 4,
->>>>>>> f270af08
    "id": "8cd910c2",
    "metadata": {},
    "outputs": [
@@ -253,13 +233,6 @@
       "To enable the following instructions: AVX2 AVX512F AVX512_VNNI AVX512_BF16 AVX_VNNI AMX_TILE AMX_INT8 AMX_BF16 FMA, in other operations, rebuild TensorFlow with the appropriate compiler flags.\n",
       "2023-12-12 21:55:42.037050: W tensorflow/compiler/tf2tensorrt/utils/py_utils.cc:38] TF-TRT Warning: Could not find TensorRT\n"
      ]
-    },
-    {
-     "name": "stderr",
-     "output_type": "stream",
-     "text": [
-      "No CUDA runtime is found, using CUDA_HOME='/usr/local/cuda'\n"
-     ]
     }
    ],
    "source": [
@@ -319,11 +292,7 @@
     {
      "data": {
       "application/vnd.jupyter.widget-view+json": {
-<<<<<<< HEAD
-       "model_id": "3f776cc3a5474d2dbee5b9c1bb7bce01",
-=======
        "model_id": "671a0e89103d496eb4cdce5f6c70904a",
->>>>>>> f270af08
        "version_major": 2,
        "version_minor": 0
       },
@@ -337,11 +306,7 @@
     {
      "data": {
       "application/vnd.jupyter.widget-view+json": {
-<<<<<<< HEAD
-       "model_id": "f3a36f7c14034ab793df03dcbd3ac433",
-=======
        "model_id": "f6376de7c87145f2a00de1c3e6edf4c6",
->>>>>>> f270af08
        "version_major": 2,
        "version_minor": 0
       },
@@ -355,11 +320,7 @@
     {
      "data": {
       "application/vnd.jupyter.widget-view+json": {
-<<<<<<< HEAD
-       "model_id": "9d8cbd8051e7430ba1fecf3bc152fc58",
-=======
        "model_id": "1126a5495fb5426588da00e518586bde",
->>>>>>> f270af08
        "version_major": 2,
        "version_minor": 0
       },
@@ -413,214 +374,7 @@
      "outputs_hidden": false
     }
    },
-<<<<<<< HEAD
-   "outputs": [
-    {
-     "data": {
-      "application/vnd.jupyter.widget-view+json": {
-       "model_id": "2cc388e991594da88080416f0f9e7cf7",
-       "version_major": 2,
-       "version_minor": 0
-      },
-      "text/plain": [
-       "config.json:   0%|          | 0.00/699 [00:00<?, ?B/s]"
-      ]
-     },
-     "metadata": {},
-     "output_type": "display_data"
-    },
-    {
-     "name": "stderr",
-     "output_type": "stream",
-     "text": [
-      "Framework not specified. Using pt to export to ONNX.\n"
-     ]
-    },
-    {
-     "data": {
-      "application/vnd.jupyter.widget-view+json": {
-       "model_id": "315b4a6044f44f77a76cc5dcbb564e99",
-       "version_major": 2,
-       "version_minor": 0
-      },
-      "text/plain": [
-       "model.safetensors:   0%|          | 0.00/2.20G [00:00<?, ?B/s]"
-      ]
-     },
-     "metadata": {},
-     "output_type": "display_data"
-    },
-    {
-     "data": {
-      "application/vnd.jupyter.widget-view+json": {
-       "model_id": "a62f89b7eebd411da7ef9ffb115fb391",
-       "version_major": 2,
-       "version_minor": 0
-      },
-      "text/plain": [
-       "generation_config.json:   0%|          | 0.00/124 [00:00<?, ?B/s]"
-      ]
-     },
-     "metadata": {},
-     "output_type": "display_data"
-    },
-    {
-     "data": {
-      "application/vnd.jupyter.widget-view+json": {
-       "model_id": "a7765cd42fac4a2abe9b306b6a5e92cb",
-       "version_major": 2,
-       "version_minor": 0
-      },
-      "text/plain": [
-       "tokenizer_config.json:   0%|          | 0.00/1.29k [00:00<?, ?B/s]"
-      ]
-     },
-     "metadata": {},
-     "output_type": "display_data"
-    },
-    {
-     "data": {
-      "application/vnd.jupyter.widget-view+json": {
-       "model_id": "9e1226b7d954452088fb520045ecba1a",
-       "version_major": 2,
-       "version_minor": 0
-      },
-      "text/plain": [
-       "tokenizer.model:   0%|          | 0.00/500k [00:00<?, ?B/s]"
-      ]
-     },
-     "metadata": {},
-     "output_type": "display_data"
-    },
-    {
-     "data": {
-      "application/vnd.jupyter.widget-view+json": {
-       "model_id": "f78c82b7eb0447ed9568d3f98ab9600b",
-       "version_major": 2,
-       "version_minor": 0
-      },
-      "text/plain": [
-       "tokenizer.json:   0%|          | 0.00/1.84M [00:00<?, ?B/s]"
-      ]
-     },
-     "metadata": {},
-     "output_type": "display_data"
-    },
-    {
-     "data": {
-      "application/vnd.jupyter.widget-view+json": {
-       "model_id": "36d630f759f14b25877dd2b94a51be8b",
-       "version_major": 2,
-       "version_minor": 0
-      },
-      "text/plain": [
-       "special_tokens_map.json:   0%|          | 0.00/551 [00:00<?, ?B/s]"
-      ]
-     },
-     "metadata": {},
-     "output_type": "display_data"
-    },
-    {
-     "name": "stderr",
-     "output_type": "stream",
-     "text": [
-      "Using the export variant default. Available variants are:\n",
-      "    - default: The default ONNX variant.\n",
-      "Using framework PyTorch: 2.1.1+cpu\n",
-      "Overriding 1 configuration item(s)\n",
-      "\t- use_cache -> True\n",
-      "/home/ea/work/genai_env/lib/python3.8/site-packages/transformers/modeling_attn_mask_utils.py:94: TracerWarning: Converting a tensor to a Python boolean might cause the trace to be incorrect. We can't record the data flow of Python values, so this value will be treated as a constant in the future. This means that the trace might not generalize to other inputs!\n",
-      "  if (input_shape[-1] > 1 or self.sliding_window is not None) and self.is_causal:\n",
-      "/home/ea/work/genai_env/lib/python3.8/site-packages/optimum/exporters/onnx/model_patcher.py:392: TracerWarning: Converting a tensor to a Python boolean might cause the trace to be incorrect. We can't record the data flow of Python values, so this value will be treated as a constant in the future. This means that the trace might not generalize to other inputs!\n",
-      "  if past_key_values_length > 0:\n",
-      "/home/ea/work/genai_env/lib/python3.8/site-packages/transformers/models/llama/modeling_llama.py:140: TracerWarning: Converting a tensor to a Python boolean might cause the trace to be incorrect. We can't record the data flow of Python values, so this value will be treated as a constant in the future. This means that the trace might not generalize to other inputs!\n",
-      "  if seq_len > self.max_seq_len_cached:\n",
-      "/home/ea/work/genai_env/lib/python3.8/site-packages/transformers/models/llama/modeling_llama.py:392: TracerWarning: Converting a tensor to a Python boolean might cause the trace to be incorrect. We can't record the data flow of Python values, so this value will be treated as a constant in the future. This means that the trace might not generalize to other inputs!\n",
-      "  if attn_weights.size() != (bsz, self.num_heads, q_len, kv_seq_len):\n",
-      "/home/ea/work/genai_env/lib/python3.8/site-packages/transformers/models/llama/modeling_llama.py:399: TracerWarning: Converting a tensor to a Python boolean might cause the trace to be incorrect. We can't record the data flow of Python values, so this value will be treated as a constant in the future. This means that the trace might not generalize to other inputs!\n",
-      "  if attention_mask.size() != (bsz, 1, q_len, kv_seq_len):\n",
-      "/home/ea/work/genai_env/lib/python3.8/site-packages/transformers/models/llama/modeling_llama.py:409: TracerWarning: Converting a tensor to a Python boolean might cause the trace to be incorrect. We can't record the data flow of Python values, so this value will be treated as a constant in the future. This means that the trace might not generalize to other inputs!\n",
-      "  if attn_output.size() != (bsz, self.num_heads, q_len, self.head_dim):\n"
-     ]
-    },
-    {
-     "data": {
-      "application/vnd.jupyter.widget-view+json": {
-       "model_id": "614b0131a399429eb6d28c14b1f0d683",
-       "version_major": 2,
-       "version_minor": 0
-      },
-      "text/plain": [
-       "Output()"
-      ]
-     },
-     "metadata": {},
-     "output_type": "display_data"
-    },
-    {
-     "data": {
-      "text/html": [
-       "<pre style=\"white-space:pre;overflow-x:auto;line-height:normal;font-family:Menlo,'DejaVu Sans Mono',consolas,'Courier New',monospace\"></pre>\n"
-      ],
-      "text/plain": []
-     },
-     "metadata": {},
-     "output_type": "display_data"
-    },
-    {
-     "data": {
-      "text/html": [
-       "<pre style=\"white-space:pre;overflow-x:auto;line-height:normal;font-family:Menlo,'DejaVu Sans Mono',consolas,'Courier New',monospace\">\n",
-       "</pre>\n"
-      ],
-      "text/plain": [
-       "\n"
-      ]
-     },
-     "metadata": {},
-     "output_type": "display_data"
-    },
-    {
-     "data": {
-      "application/vnd.jupyter.widget-view+json": {
-       "model_id": "436fee8acc824aaeb985255764168262",
-       "version_major": 2,
-       "version_minor": 0
-      },
-      "text/plain": [
-       "Output()"
-      ]
-     },
-     "metadata": {},
-     "output_type": "display_data"
-    },
-    {
-     "data": {
-      "text/html": [
-       "<pre style=\"white-space:pre;overflow-x:auto;line-height:normal;font-family:Menlo,'DejaVu Sans Mono',consolas,'Courier New',monospace\"></pre>\n"
-      ],
-      "text/plain": []
-     },
-     "metadata": {},
-     "output_type": "display_data"
-    },
-    {
-     "data": {
-      "text/html": [
-       "<pre style=\"white-space:pre;overflow-x:auto;line-height:normal;font-family:Menlo,'DejaVu Sans Mono',consolas,'Courier New',monospace\">\n",
-       "</pre>\n"
-      ],
-      "text/plain": [
-       "\n"
-      ]
-     },
-     "metadata": {},
-     "output_type": "display_data"
-    }
-   ],
-=======
    "outputs": [],
->>>>>>> f270af08
    "source": [
     "nncf.set_log_level(logging.ERROR)\n",
     "\n",
@@ -720,10 +474,6 @@
     "            \"mode\": nncf.CompressWeightsMode.INT4_SYM,\n",
     "            \"group_size\": 128,\n",
     "            \"ratio\": 0.72,\n",
-<<<<<<< HEAD
-    "            \"ignored_scope\": nncf.IgnoredScope([\"__module.transformer/aten::index_67/Gather\"])\n",
-=======
->>>>>>> f270af08
     "        },\n",
     "        \"qwen-7b-chat\": {\n",
     "            \"mode\": nncf.CompressWeightsMode.INT4_SYM, \n",
@@ -754,11 +504,7 @@
     "                pt_model_id, export=True, compile=False\n",
     "            ).half()\n",
     "            model.config.save_pretrained(int4_model_dir)\n",
-<<<<<<< HEAD
-    "            ov_model = model.model\n",
-=======
     "            ov_model = model._original_model\n",
->>>>>>> f270af08
     "            del model\n",
     "            gc.collect()\n",
     "        else:\n",
@@ -812,11 +558,7 @@
      "name": "stdout",
      "output_type": "stream",
      "text": [
-<<<<<<< HEAD
-      "Size of model with INT4 compressed weights is 696.99 MB\n"
-=======
       "Size of FP16 model is 11909.69 MB\n"
->>>>>>> f270af08
      ]
     }
    ],
@@ -860,11 +602,7 @@
     {
      "data": {
       "application/vnd.jupyter.widget-view+json": {
-<<<<<<< HEAD
-       "model_id": "f33a459071bc4fc294d3f84b75974926",
-=======
        "model_id": "4af32a190c7a4896a06743fe05c7b56b",
->>>>>>> f270af08
        "version_major": 2,
        "version_minor": 0
       },
@@ -872,11 +610,7 @@
        "Dropdown(description='Device:', options=('CPU', 'GPU.0', 'GPU.1', 'AUTO'), value='CPU')"
       ]
      },
-<<<<<<< HEAD
-     "execution_count": 9,
-=======
      "execution_count": 10,
->>>>>>> f270af08
      "metadata": {},
      "output_type": "execute_result"
     }
@@ -910,11 +644,7 @@
    },
    "outputs": [],
    "source": [
-<<<<<<< HEAD
-    "from ovmodel import model_classes"
-=======
     "from ov_llm_model import model_classes"
->>>>>>> f270af08
    ]
   },
   {
@@ -929,11 +659,7 @@
   },
   {
    "cell_type": "code",
-<<<<<<< HEAD
-   "execution_count": 11,
-=======
    "execution_count": 12,
->>>>>>> f270af08
    "id": "3536a1a7",
    "metadata": {
     "collapsed": false,
@@ -945,26 +671,15 @@
     {
      "data": {
       "application/vnd.jupyter.widget-view+json": {
-<<<<<<< HEAD
-       "model_id": "f1a9d63a243e4e47b4cbb6061ca8ed3e",
-=======
        "model_id": "0f954bac863d48f5ab0b9eb779f0a82d",
->>>>>>> f270af08
        "version_major": 2,
        "version_minor": 0
       },
       "text/plain": [
-<<<<<<< HEAD
-       "Dropdown(description='Model to run:', options=('INT4',), value='INT4')"
-      ]
-     },
-     "execution_count": 11,
-=======
        "Dropdown(description='Model to run:', options=('INT4', 'FP16'), value='INT4')"
       ]
      },
      "execution_count": 12,
->>>>>>> f270af08
      "metadata": {},
      "output_type": "execute_result"
     }
@@ -990,11 +705,7 @@
   },
   {
    "cell_type": "code",
-<<<<<<< HEAD
-   "execution_count": 12,
-=======
    "execution_count": 13,
->>>>>>> f270af08
    "id": "7a041101-7336-40fd-96c9-cd298015a0f3",
    "metadata": {
     "tags": []
@@ -1004,11 +715,7 @@
      "name": "stdout",
      "output_type": "stream",
      "text": [
-<<<<<<< HEAD
-      "Loading model from tiny-llama-1b-chat/INT4_compressed_weights\n"
-=======
       "Loading model from chatglm2-6b/INT4_compressed_weights\n"
->>>>>>> f270af08
      ]
     },
     {
@@ -1053,11 +760,7 @@
   },
   {
    "cell_type": "code",
-<<<<<<< HEAD
-   "execution_count": 13,
-=======
    "execution_count": 14,
->>>>>>> f270af08
    "id": "8f6f7596-5677-4931-875b-aaabfa23cabc",
    "metadata": {},
    "outputs": [
@@ -1065,12 +768,7 @@
      "name": "stderr",
      "output_type": "stream",
      "text": [
-<<<<<<< HEAD
-      "Setting `pad_token_id` to `eos_token_id`:2 for open-end generation.\n",
-      "/home/ea/work/genai_env/lib/python3.8/site-packages/optimum/intel/openvino/modeling_decoder.py:388: FutureWarning: `shared_memory` is deprecated and will be removed in 2024.0. Value of `shared_memory` is going to override `share_inputs` value. Please use only `share_inputs` explicitly.\n",
-=======
       "/home/ea/work/openvino_notebooks/notebooks/254-llm-chatbot/ov_llm_model.py:400: FutureWarning: `shared_memory` is deprecated and will be removed in 2024.0. Value of `shared_memory` is going to override `share_inputs` value. Please use only `share_inputs` explicitly.\n",
->>>>>>> f270af08
       "  self.request.start_async(inputs, shared_memory=True)\n"
      ]
     },
@@ -1135,50 +833,12 @@
   },
   {
    "cell_type": "code",
-<<<<<<< HEAD
-   "execution_count": 14,
-=======
    "execution_count": null,
->>>>>>> f270af08
    "id": "01f8f7f8-072e-45dc-b7c9-18d8c3c47754",
    "metadata": {
     "tags": []
    },
-<<<<<<< HEAD
-   "outputs": [
-    {
-     "name": "stdout",
-     "output_type": "stream",
-     "text": [
-      "Running on local URL:  http://127.0.0.1:7860\n",
-      "\n",
-      "To create a public link, set `share=True` in `launch()`.\n"
-     ]
-    },
-    {
-     "data": {
-      "text/html": [
-       "<div><iframe src=\"http://127.0.0.1:7860/\" width=\"100%\" height=\"500\" allow=\"autoplay; camera; microphone; clipboard-read; clipboard-write;\" frameborder=\"0\" allowfullscreen></iframe></div>"
-      ],
-      "text/plain": [
-       "<IPython.core.display.HTML object>"
-      ]
-     },
-     "metadata": {},
-     "output_type": "display_data"
-    },
-    {
-     "data": {
-      "text/plain": []
-     },
-     "execution_count": 14,
-     "metadata": {},
-     "output_type": "execute_result"
-    }
-   ],
-=======
    "outputs": [],
->>>>>>> f270af08
    "source": [
     "from threading import Event, Thread\n",
     "from uuid import uuid4\n",
@@ -1221,12 +881,6 @@
     "    ],\n",
     "]\n",
     "\n",
-<<<<<<< HEAD
-    "examples = (\n",
-    "    chinese_examples\n",
-    "    if (\"qwen\" in model_id.value or \"chatglm\" in model_id.value)\n",
-    "    else english_examples\n",
-=======
     "japanese_examples = [\n",
     "    [\"こんにちは！調子はどうですか?\"],\n",
     "    [\"OpenVINOとは何ですか?\"],\n",
@@ -1241,7 +895,6 @@
     "    chinese_examples\n",
     "    if (\"qwen\" in model_id.value or \"chatglm\" in model_id.value)\n",
     "    else japanese_examples if (\"youri\" in model_id.value) else english_examples\n",
->>>>>>> f270af08
     ")\n",
     "\n",
     "max_new_tokens = 256\n",
@@ -1319,11 +972,7 @@
     "    return text\n",
     "\n",
     "\n",
-<<<<<<< HEAD
-    "def user(message, history):\n",
-=======
     "def user(text, history):\n",
->>>>>>> f270af08
     "    \"\"\"\n",
     "    callback function for updating user messages in interface on submit button click\n",
     "\n",
@@ -1535,11 +1184,7 @@
   },
   {
    "cell_type": "code",
-<<<<<<< HEAD
-   "execution_count": 15,
-=======
    "execution_count": null,
->>>>>>> f270af08
    "id": "7b837f9e-4152-4a5c-880a-ed874aa64a74",
    "metadata": {},
    "outputs": [],
@@ -1570,33 +1215,6 @@
   "widgets": {
    "application/vnd.jupyter.widget-state+json": {
     "state": {
-<<<<<<< HEAD
-     "035c99b6dcf04994a142a38cb2501997": {
-      "model_module": "@jupyter-widgets/controls",
-      "model_module_version": "2.0.0",
-      "model_name": "CheckboxStyleModel",
-      "state": {
-       "description_width": ""
-      }
-     },
-     "09223ea8377f4eda8a9bd55c7d724a10": {
-      "model_module": "@jupyter-widgets/controls",
-      "model_module_version": "2.0.0",
-      "model_name": "HTMLModel",
-      "state": {
-       "layout": "IPY_MODEL_0b165c788b264361a0267a435ff55afa",
-       "style": "IPY_MODEL_c7df654156f44fd997bf4462894b19a2",
-       "value": "tokenizer.json: 100%"
-      }
-     },
-     "0b165c788b264361a0267a435ff55afa": {
-      "model_module": "@jupyter-widgets/base",
-      "model_module_version": "2.0.0",
-      "model_name": "LayoutModel",
-      "state": {}
-     },
-     "0f7532883a2441e8ab7c1351bc04367e": {
-=======
      "00e933d04a98467a97ee0fd5aacd2c93": {
       "model_module": "@jupyter-widgets/controls",
       "model_module_version": "2.0.0",
@@ -1625,7 +1243,6 @@
       }
      },
      "0feae37e49714d3caf29da081719dc69": {
->>>>>>> f270af08
       "model_module": "@jupyter-widgets/controls",
       "model_module_version": "2.0.0",
       "model_name": "CheckboxStyleModel",
@@ -1633,112 +1250,24 @@
        "description_width": ""
       }
      },
-<<<<<<< HEAD
-     "142640fa2a9d4a98a02a462389740a0e": {
+     "107ea5d1ee5e4720b57eee0b12c341f0": {
       "model_module": "@jupyter-widgets/base",
       "model_module_version": "2.0.0",
       "model_name": "LayoutModel",
       "state": {}
      },
-     "14e0e38151f040938c3eae29ef89de9b": {
+     "1f7ebe01ae0f49b3aa26fefe1d2c9630": {
       "model_module": "@jupyter-widgets/base",
       "model_module_version": "2.0.0",
       "model_name": "LayoutModel",
       "state": {}
      },
-     "16977f44aebe4c438a6ed739f8e492be": {
-=======
-     "107ea5d1ee5e4720b57eee0b12c341f0": {
->>>>>>> f270af08
+     "375501ad8742471ca56c5ffcac5ee9f8": {
       "model_module": "@jupyter-widgets/base",
       "model_module_version": "2.0.0",
       "model_name": "LayoutModel",
       "state": {}
      },
-<<<<<<< HEAD
-     "16ac9a8772434222baed72bfa5b36f77": {
-=======
-     "1f7ebe01ae0f49b3aa26fefe1d2c9630": {
->>>>>>> f270af08
-      "model_module": "@jupyter-widgets/base",
-      "model_module_version": "2.0.0",
-      "model_name": "LayoutModel",
-      "state": {}
-     },
-<<<<<<< HEAD
-     "1e99a2a08ec046349d06b61b8e89183e": {
-=======
-     "375501ad8742471ca56c5ffcac5ee9f8": {
->>>>>>> f270af08
-      "model_module": "@jupyter-widgets/base",
-      "model_module_version": "2.0.0",
-      "model_name": "LayoutModel",
-      "state": {}
-     },
-<<<<<<< HEAD
-     "2062a4e52bf941e0a767abb0682c6410": {
-      "model_module": "@jupyter-widgets/controls",
-      "model_module_version": "2.0.0",
-      "model_name": "HTMLModel",
-      "state": {
-       "layout": "IPY_MODEL_2857335c2d344fd0ac385cd1f18ee069",
-       "style": "IPY_MODEL_c48693dfddc547c28246159ce5233ee5",
-       "value": "special_tokens_map.json: 100%"
-      }
-     },
-     "234fb767c2e74cf7a1ed64fa7c1d59eb": {
-      "model_module": "@jupyter-widgets/controls",
-      "model_module_version": "2.0.0",
-      "model_name": "HTMLModel",
-      "state": {
-       "layout": "IPY_MODEL_2fb3bb48c1e745cfb77c362c744dd22a",
-       "style": "IPY_MODEL_5afd9c5f3b274cecb697e6d3216a7b5f",
-       "value": " 2.20G/2.20G [01:39&lt;00:00, 22.2MB/s]"
-      }
-     },
-     "24f67ebc6dca443e8b1a12cac49d94f5": {
-      "model_module": "@jupyter-widgets/base",
-      "model_module_version": "2.0.0",
-      "model_name": "LayoutModel",
-      "state": {}
-     },
-     "27f4f33cb014473382eca68fc9388dd4": {
-      "model_module": "@jupyter-widgets/base",
-      "model_module_version": "2.0.0",
-      "model_name": "LayoutModel",
-      "state": {}
-     },
-     "2857335c2d344fd0ac385cd1f18ee069": {
-      "model_module": "@jupyter-widgets/base",
-      "model_module_version": "2.0.0",
-      "model_name": "LayoutModel",
-      "state": {}
-     },
-     "2ab9682841fc45689f853ed024da7205": {
-      "model_module": "@jupyter-widgets/controls",
-      "model_module_version": "2.0.0",
-      "model_name": "HTMLModel",
-      "state": {
-       "layout": "IPY_MODEL_ada1f37e59084db3997b8494f16b0867",
-       "style": "IPY_MODEL_c7fc1c13485b4e339d2028ca3fc6a43a",
-       "value": " 1.84M/1.84M [00:00&lt;00:00, 1.91MB/s]"
-      }
-     },
-     "2cc388e991594da88080416f0f9e7cf7": {
-      "model_module": "@jupyter-widgets/controls",
-      "model_module_version": "2.0.0",
-      "model_name": "HBoxModel",
-      "state": {
-       "children": [
-        "IPY_MODEL_6f327b7837654fa5bee3b9dc8d2be47a",
-        "IPY_MODEL_42b9723c8997448db17d83c65886a9be",
-        "IPY_MODEL_3047346508284eb195948f62339ca646"
-       ],
-       "layout": "IPY_MODEL_9c154a9119a24875897731fab47840ca"
-      }
-     },
-     "2e5ddb112b6443f3a21805d674783469": {
-=======
      "4910e7d802ec4b2683801e7ac17ca700": {
       "model_module": "@jupyter-widgets/controls",
       "model_module_version": "2.0.0",
@@ -1777,125 +1306,22 @@
       }
      },
      "54390732209e40b18d54807210fd46ce": {
->>>>>>> f270af08
       "model_module": "@jupyter-widgets/base",
       "model_module_version": "2.0.0",
       "model_name": "LayoutModel",
       "state": {}
      },
-<<<<<<< HEAD
-     "2fb3bb48c1e745cfb77c362c744dd22a": {
-=======
      "5778c5124e5641cd88242830477a7ab3": {
->>>>>>> f270af08
       "model_module": "@jupyter-widgets/base",
       "model_module_version": "2.0.0",
       "model_name": "LayoutModel",
       "state": {}
      },
-<<<<<<< HEAD
-     "3047346508284eb195948f62339ca646": {
-=======
      "5ab2c71dcf87422cbde965d6f0661ef0": {
->>>>>>> f270af08
       "model_module": "@jupyter-widgets/controls",
       "model_module_version": "2.0.0",
       "model_name": "HTMLModel",
       "state": {
-<<<<<<< HEAD
-       "layout": "IPY_MODEL_14e0e38151f040938c3eae29ef89de9b",
-       "style": "IPY_MODEL_5a5e69d88f064fe0866597b1ace7d756",
-       "value": " 699/699 [00:00&lt;00:00, 40.7kB/s]"
-      }
-     },
-     "315b4a6044f44f77a76cc5dcbb564e99": {
-      "model_module": "@jupyter-widgets/controls",
-      "model_module_version": "2.0.0",
-      "model_name": "HBoxModel",
-      "state": {
-       "children": [
-        "IPY_MODEL_6beb27b2a64e4dbd82e6e38f1d614b50",
-        "IPY_MODEL_d764d896cdd140f690ac54d2ff66ef18",
-        "IPY_MODEL_234fb767c2e74cf7a1ed64fa7c1d59eb"
-       ],
-       "layout": "IPY_MODEL_27f4f33cb014473382eca68fc9388dd4"
-      }
-     },
-     "36d630f759f14b25877dd2b94a51be8b": {
-      "model_module": "@jupyter-widgets/controls",
-      "model_module_version": "2.0.0",
-      "model_name": "HBoxModel",
-      "state": {
-       "children": [
-        "IPY_MODEL_2062a4e52bf941e0a767abb0682c6410",
-        "IPY_MODEL_9df3bb16ee1c4e3f8d42d4a2bf557565",
-        "IPY_MODEL_632f551524ab400a814dec31904dce68"
-       ],
-       "layout": "IPY_MODEL_f474a82c0ad849189af15d3dfda0f03d"
-      }
-     },
-     "38bfb68426934a6ba0b0dac517e204cc": {
-      "model_module": "@jupyter-widgets/controls",
-      "model_module_version": "2.0.0",
-      "model_name": "HTMLStyleModel",
-      "state": {
-       "description_width": "",
-       "font_size": null,
-       "text_color": null
-      }
-     },
-     "3ca21223c58f4c3ba86c77d43dcbd939": {
-      "model_module": "@jupyter-widgets/controls",
-      "model_module_version": "2.0.0",
-      "model_name": "HTMLStyleModel",
-      "state": {
-       "description_width": "",
-       "font_size": null,
-       "text_color": null
-      }
-     },
-     "3f776cc3a5474d2dbee5b9c1bb7bce01": {
-      "model_module": "@jupyter-widgets/controls",
-      "model_module_version": "2.0.0",
-      "model_name": "CheckboxModel",
-      "state": {
-       "description": "Prepare INT4 model",
-       "disabled": false,
-       "layout": "IPY_MODEL_9bb8408ae8a345de92ad9f2a50618b60",
-       "style": "IPY_MODEL_035c99b6dcf04994a142a38cb2501997",
-       "value": true
-      }
-     },
-     "427e6a691ddc409dbf6ee7d6dee0f084": {
-      "model_module": "@jupyter-widgets/controls",
-      "model_module_version": "2.0.0",
-      "model_name": "HTMLStyleModel",
-      "state": {
-       "description_width": "",
-       "font_size": null,
-       "text_color": null
-      }
-     },
-     "42b9723c8997448db17d83c65886a9be": {
-      "model_module": "@jupyter-widgets/controls",
-      "model_module_version": "2.0.0",
-      "model_name": "FloatProgressModel",
-      "state": {
-       "bar_style": "success",
-       "layout": "IPY_MODEL_16977f44aebe4c438a6ed739f8e492be",
-       "max": 699,
-       "style": "IPY_MODEL_8490fe7dad394b78aa52531837a73f84",
-       "value": 699
-      }
-     },
-     "42f0469791e64e8dbbb03e1bdca55b61": {
-      "model_module": "@jupyter-widgets/base",
-      "model_module_version": "2.0.0",
-      "model_name": "LayoutModel",
-      "state": {}
-     },
-     "436fee8acc824aaeb985255764168262": {
-=======
        "layout": "IPY_MODEL_1f7ebe01ae0f49b3aa26fefe1d2c9630",
        "style": "IPY_MODEL_b469729a7d3140b0b035aaa8e7733186",
        "value": " 7/7 [00:08&lt;00:00,  1.13s/it]"
@@ -1932,26 +1358,16 @@
       }
      },
      "86350f1ebcba4f22a502ef4e6419fb69": {
->>>>>>> f270af08
       "model_module": "@jupyter-widgets/output",
       "model_module_version": "1.0.0",
       "model_name": "OutputModel",
       "state": {
-<<<<<<< HEAD
-       "layout": "IPY_MODEL_42f0469791e64e8dbbb03e1bdca55b61",
-       "outputs": [
-        {
-         "data": {
-          "text/html": "<pre style=\"white-space:pre;overflow-x:auto;line-height:normal;font-family:Menlo,'DejaVu Sans Mono',consolas,'Courier New',monospace\">Applying Weight Compression <span style=\"color: #729c1f; text-decoration-color: #729c1f\">━━━━━━━━━━━━━━━━━━━━━━━━━━━━━━━━━━━━━━━━━━━━━━━━━━━━━━</span> <span style=\"color: #800080; text-decoration-color: #800080\">100%</span> <span style=\"color: #0068b5; text-decoration-color: #0068b5\">156/156</span> • <span style=\"color: #0068b5; text-decoration-color: #0068b5\">0:01:08</span> • <span style=\"color: #0068b5; text-decoration-color: #0068b5\">0:00:00</span>\n</pre>\n",
-          "text/plain": "Applying Weight Compression \u001b[38;2;114;156;31m━━━━━━━━━━━━━━━━━━━━━━━━━━━━━━━━━━━━━━━━━━━━━━━━━━━━━━\u001b[0m \u001b[35m100%\u001b[0m \u001b[38;2;0;104;181m156/156\u001b[0m • \u001b[38;2;0;104;181m0:01:08\u001b[0m • \u001b[38;2;0;104;181m0:00:00\u001b[0m\n"
-=======
        "layout": "IPY_MODEL_107ea5d1ee5e4720b57eee0b12c341f0",
        "outputs": [
         {
          "data": {
           "text/html": "<pre style=\"white-space:pre;overflow-x:auto;line-height:normal;font-family:Menlo,'DejaVu Sans Mono',consolas,'Courier New',monospace\">Searching for Mixed-Precision Configuration <span style=\"color: #729c1f; text-decoration-color: #729c1f\">━━━━━━━━━━━━━━━━━━━━━━━━━━━━━━━━━━━━━━</span> <span style=\"color: #800080; text-decoration-color: #800080\">100%</span> <span style=\"color: #0068b5; text-decoration-color: #0068b5\">112/112</span> • <span style=\"color: #0068b5; text-decoration-color: #0068b5\">0:04:36</span> • <span style=\"color: #0068b5; text-decoration-color: #0068b5\">0:00:00</span>\n</pre>\n",
           "text/plain": "Searching for Mixed-Precision Configuration \u001b[38;2;114;156;31m━━━━━━━━━━━━━━━━━━━━━━━━━━━━━━━━━━━━━━\u001b[0m \u001b[35m100%\u001b[0m \u001b[38;2;0;104;181m112/112\u001b[0m • \u001b[38;2;0;104;181m0:04:36\u001b[0m • \u001b[38;2;0;104;181m0:00:00\u001b[0m\n"
->>>>>>> f270af08
          },
          "metadata": {},
          "output_type": "display_data"
@@ -1959,59 +1375,6 @@
        ]
       }
      },
-<<<<<<< HEAD
-     "440710704d8941ab97c0e2c1b74046f3": {
-      "model_module": "@jupyter-widgets/controls",
-      "model_module_version": "2.0.0",
-      "model_name": "HTMLModel",
-      "state": {
-       "layout": "IPY_MODEL_d5960df4d77b4df1b3171d84ab126e38",
-       "style": "IPY_MODEL_f22b0143af5445268a47ec252df51037",
-       "value": " 500k/500k [00:00&lt;00:00, 726kB/s]"
-      }
-     },
-     "459b882fbcb74dc5b10d623dbc49dd43": {
-      "model_module": "@jupyter-widgets/controls",
-      "model_module_version": "2.0.0",
-      "model_name": "DescriptionStyleModel",
-      "state": {
-       "description_width": ""
-      }
-     },
-     "4a582bcdac8049f9b018115fc8cd874f": {
-      "model_module": "@jupyter-widgets/controls",
-      "model_module_version": "2.0.0",
-      "model_name": "HTMLStyleModel",
-      "state": {
-       "description_width": "",
-       "font_size": null,
-       "text_color": null
-      }
-     },
-     "4b1fb876ebd54b899d88fc9be77b5ae1": {
-      "model_module": "@jupyter-widgets/controls",
-      "model_module_version": "2.0.0",
-      "model_name": "HTMLModel",
-      "state": {
-       "layout": "IPY_MODEL_4fe6c8257407491d97972c4158a3941a",
-       "style": "IPY_MODEL_9ba7888c82d5454db13affa33d57db2e",
-       "value": "generation_config.json: 100%"
-      }
-     },
-     "4d8b530cf35744d2a95c179b234b602c": {
-      "model_module": "@jupyter-widgets/controls",
-      "model_module_version": "2.0.0",
-      "model_name": "FloatProgressModel",
-      "state": {
-       "bar_style": "success",
-       "layout": "IPY_MODEL_a5af380f03e640c9bae7a4f00687cbda",
-       "max": 124,
-       "style": "IPY_MODEL_954d91a0dcdc4943bebce41ce6e3b406",
-       "value": 124
-      }
-     },
-     "4fe6c8257407491d97972c4158a3941a": {
-=======
      "9ad05ac3909b405582d93594f549fd94": {
       "model_module": "@jupyter-widgets/controls",
       "model_module_version": "2.0.0",
@@ -2051,22 +1414,18 @@
       }
      },
      "aa16bf7c3b94482295f85dec38155ee1": {
->>>>>>> f270af08
       "model_module": "@jupyter-widgets/base",
       "model_module_version": "2.0.0",
       "model_name": "LayoutModel",
       "state": {}
      },
-<<<<<<< HEAD
-     "552dae2934864c738a422f872c5dec48": {
-      "model_module": "@jupyter-widgets/controls",
-      "model_module_version": "2.0.0",
-      "model_name": "ProgressStyleModel",
-      "state": {
-       "description_width": ""
-      }
-     },
-     "5a5e69d88f064fe0866597b1ace7d756": {
+     "b2994422e6b34af9bff3d3c0cf1f161d": {
+      "model_module": "@jupyter-widgets/base",
+      "model_module_version": "2.0.0",
+      "model_name": "LayoutModel",
+      "state": {}
+     },
+     "b469729a7d3140b0b035aaa8e7733186": {
       "model_module": "@jupyter-widgets/controls",
       "model_module_version": "2.0.0",
       "model_name": "HTMLStyleModel",
@@ -2076,68 +1435,6 @@
        "text_color": null
       }
      },
-     "5afd9c5f3b274cecb697e6d3216a7b5f": {
-=======
-     "b2994422e6b34af9bff3d3c0cf1f161d": {
-      "model_module": "@jupyter-widgets/base",
-      "model_module_version": "2.0.0",
-      "model_name": "LayoutModel",
-      "state": {}
-     },
-     "b469729a7d3140b0b035aaa8e7733186": {
->>>>>>> f270af08
-      "model_module": "@jupyter-widgets/controls",
-      "model_module_version": "2.0.0",
-      "model_name": "HTMLStyleModel",
-      "state": {
-       "description_width": "",
-       "font_size": null,
-       "text_color": null
-      }
-     },
-<<<<<<< HEAD
-     "603abcd550ca4fd4b88c59e7510af50f": {
-      "model_module": "@jupyter-widgets/controls",
-      "model_module_version": "2.0.0",
-      "model_name": "FloatProgressModel",
-      "state": {
-       "bar_style": "success",
-       "layout": "IPY_MODEL_d2c0d3880c1f49d399ffe7c82c6d6fa5",
-       "max": 1842767,
-       "style": "IPY_MODEL_c34494d4f808466498a563b70aa8f1de",
-       "value": 1842767
-      }
-     },
-     "614b0131a399429eb6d28c14b1f0d683": {
-      "model_module": "@jupyter-widgets/output",
-      "model_module_version": "1.0.0",
-      "model_name": "OutputModel",
-      "state": {
-       "layout": "IPY_MODEL_90fb919c06994cdd97fe476ecf6f18d7",
-       "outputs": [
-        {
-         "data": {
-          "text/html": "<pre style=\"white-space:pre;overflow-x:auto;line-height:normal;font-family:Menlo,'DejaVu Sans Mono',consolas,'Courier New',monospace\">Searching for Mixed-Precision Configuration <span style=\"color: #729c1f; text-decoration-color: #729c1f\">━━━━━━━━━━━━━━━━━━━━━━━━━━━━━━━━━━━━━━</span> <span style=\"color: #800080; text-decoration-color: #800080\">100%</span> <span style=\"color: #0068b5; text-decoration-color: #0068b5\">154/154</span> • <span style=\"color: #0068b5; text-decoration-color: #0068b5\">0:00:46</span> • <span style=\"color: #0068b5; text-decoration-color: #0068b5\">0:00:00</span>\n</pre>\n",
-          "text/plain": "Searching for Mixed-Precision Configuration \u001b[38;2;114;156;31m━━━━━━━━━━━━━━━━━━━━━━━━━━━━━━━━━━━━━━\u001b[0m \u001b[35m100%\u001b[0m \u001b[38;2;0;104;181m154/154\u001b[0m • \u001b[38;2;0;104;181m0:00:46\u001b[0m • \u001b[38;2;0;104;181m0:00:00\u001b[0m\n"
-         },
-         "metadata": {},
-         "output_type": "display_data"
-        }
-       ]
-      }
-     },
-     "632f551524ab400a814dec31904dce68": {
-      "model_module": "@jupyter-widgets/controls",
-      "model_module_version": "2.0.0",
-      "model_name": "HTMLModel",
-      "state": {
-       "layout": "IPY_MODEL_89e16bebfbb44190b7534499f534b8ea",
-       "style": "IPY_MODEL_38bfb68426934a6ba0b0dac517e204cc",
-       "value": " 551/551 [00:00&lt;00:00, 49.4kB/s]"
-      }
-     },
-     "6633ca80379b4b70a4f02dd07cbef351": {
-=======
      "bba76ebbf6d741fcbc92b3a210464899": {
       "model_module": "@jupyter-widgets/controls",
       "model_module_version": "2.0.0",
@@ -2160,7 +1457,6 @@
       }
      },
      "bf691f1d350149d69dff8cf5f08dd9e8": {
->>>>>>> f270af08
       "model_module": "@jupyter-widgets/controls",
       "model_module_version": "2.0.0",
       "model_name": "ProgressStyleModel",
@@ -2168,49 +1464,12 @@
        "description_width": ""
       }
      },
-<<<<<<< HEAD
-     "69c063b3b69b4a56873809ad87cf56b3": {
-=======
      "dda49cfd9dd04af69ba91d10f8e4e175": {
->>>>>>> f270af08
       "model_module": "@jupyter-widgets/base",
       "model_module_version": "2.0.0",
       "model_name": "LayoutModel",
       "state": {}
      },
-<<<<<<< HEAD
-     "6beb27b2a64e4dbd82e6e38f1d614b50": {
-      "model_module": "@jupyter-widgets/controls",
-      "model_module_version": "2.0.0",
-      "model_name": "HTMLModel",
-      "state": {
-       "layout": "IPY_MODEL_71eb5736b41744918d011865e85f9aae",
-       "style": "IPY_MODEL_4a582bcdac8049f9b018115fc8cd874f",
-       "value": "model.safetensors: 100%"
-      }
-     },
-     "6f327b7837654fa5bee3b9dc8d2be47a": {
-      "model_module": "@jupyter-widgets/controls",
-      "model_module_version": "2.0.0",
-      "model_name": "HTMLModel",
-      "state": {
-       "layout": "IPY_MODEL_dd48384d43124418a0492577aaba5208",
-       "style": "IPY_MODEL_de4fd9a0c08643f2abb866a17a5216ca",
-       "value": "config.json: 100%"
-      }
-     },
-     "712cc17ef35c4b61b7f2ac5465421d1c": {
-      "model_module": "@jupyter-widgets/controls",
-      "model_module_version": "2.0.0",
-      "model_name": "HTMLModel",
-      "state": {
-       "layout": "IPY_MODEL_24f67ebc6dca443e8b1a12cac49d94f5",
-       "style": "IPY_MODEL_3ca21223c58f4c3ba86c77d43dcbd939",
-       "value": " 1.29k/1.29k [00:00&lt;00:00, 76.3kB/s]"
-      }
-     },
-     "71eb5736b41744918d011865e85f9aae": {
-=======
      "e19a4ef87232458081076551a2f030b2": {
       "model_module": "@jupyter-widgets/controls",
       "model_module_version": "2.0.0",
@@ -2222,60 +1481,17 @@
       }
      },
      "eeb37297a8f94696bd754a96f0057b12": {
->>>>>>> f270af08
       "model_module": "@jupyter-widgets/base",
       "model_module_version": "2.0.0",
       "model_name": "LayoutModel",
       "state": {}
      },
-<<<<<<< HEAD
-     "749cdf3c0776429c81248cb6211cd3fa": {
-      "model_module": "@jupyter-widgets/controls",
-      "model_module_version": "2.0.0",
-      "model_name": "DropdownModel",
-      "state": {
-       "_options_labels": [
-        "tiny-llama-1b-chat",
-        "red-pajama-3b-chat",
-        "llama-2-chat-7b",
-        "mpt-7b-chat",
-        "qwen-7b-chat",
-        "chatglm2-6b",
-        "mistal-7b",
-        "zephyr-7b-beta",
-        "neural-chat-7b-v3-1",
-        "notus-7b-v1"
-       ],
-       "description": "Model:",
-       "index": 0,
-       "layout": "IPY_MODEL_7dc18843129d4c1599cdc344c1d20d88",
-       "style": "IPY_MODEL_853f080f04f246919dcee1b18b0f80de"
-      }
-     },
-     "74a689c355b64ded8b8577f042f197d3": {
-=======
      "f1d5bbc922ce40d6885cb8ee7f6f9e50": {
->>>>>>> f270af08
       "model_module": "@jupyter-widgets/base",
       "model_module_version": "2.0.0",
       "model_name": "LayoutModel",
       "state": {}
      },
-<<<<<<< HEAD
-     "799a3f5d47264a8da1562a247eda8b2b": {
-      "model_module": "@jupyter-widgets/controls",
-      "model_module_version": "2.0.0",
-      "model_name": "FloatProgressModel",
-      "state": {
-       "bar_style": "success",
-       "layout": "IPY_MODEL_1e99a2a08ec046349d06b61b8e89183e",
-       "max": 1289,
-       "style": "IPY_MODEL_9c75fa1b6c164e778d1f7e62b2af6287",
-       "value": 1289
-      }
-     },
-     "7dc18843129d4c1599cdc344c1d20d88": {
-=======
      "f486dd77a1a04c8295a25d2df0cd3f3f": {
       "model_module": "@jupyter-widgets/output",
       "model_module_version": "1.0.0",
@@ -2303,444 +1519,11 @@
       }
      },
      "fe514aa9268c40d79cbcce1266bc47c9": {
->>>>>>> f270af08
       "model_module": "@jupyter-widgets/base",
       "model_module_version": "2.0.0",
       "model_name": "LayoutModel",
       "state": {}
      },
-<<<<<<< HEAD
-     "7e3919bf7a354d3a8b63e2343436e24b": {
-      "model_module": "@jupyter-widgets/controls",
-      "model_module_version": "2.0.0",
-      "model_name": "HTMLModel",
-      "state": {
-       "layout": "IPY_MODEL_897ccd8fa4ef46c4b42b291f778ebb47",
-       "style": "IPY_MODEL_ee0f455a3be9467abae108ea0ed8624b",
-       "value": " 124/124 [00:00&lt;00:00, 9.27kB/s]"
-      }
-     },
-     "81d3ac8c948341f796c6a3f88571b924": {
-      "model_module": "@jupyter-widgets/base",
-      "model_module_version": "2.0.0",
-      "model_name": "LayoutModel",
-      "state": {}
-     },
-     "8490fe7dad394b78aa52531837a73f84": {
-      "model_module": "@jupyter-widgets/controls",
-      "model_module_version": "2.0.0",
-      "model_name": "ProgressStyleModel",
-      "state": {
-       "description_width": ""
-      }
-     },
-     "853f080f04f246919dcee1b18b0f80de": {
-      "model_module": "@jupyter-widgets/controls",
-      "model_module_version": "2.0.0",
-      "model_name": "DescriptionStyleModel",
-      "state": {
-       "description_width": ""
-      }
-     },
-     "897ccd8fa4ef46c4b42b291f778ebb47": {
-      "model_module": "@jupyter-widgets/base",
-      "model_module_version": "2.0.0",
-      "model_name": "LayoutModel",
-      "state": {}
-     },
-     "89e16bebfbb44190b7534499f534b8ea": {
-      "model_module": "@jupyter-widgets/base",
-      "model_module_version": "2.0.0",
-      "model_name": "LayoutModel",
-      "state": {}
-     },
-     "90fb919c06994cdd97fe476ecf6f18d7": {
-      "model_module": "@jupyter-widgets/base",
-      "model_module_version": "2.0.0",
-      "model_name": "LayoutModel",
-      "state": {}
-     },
-     "954d91a0dcdc4943bebce41ce6e3b406": {
-      "model_module": "@jupyter-widgets/controls",
-      "model_module_version": "2.0.0",
-      "model_name": "ProgressStyleModel",
-      "state": {
-       "description_width": ""
-      }
-     },
-     "9885fd7836944e1b80ba1aff2fba01fb": {
-      "model_module": "@jupyter-widgets/controls",
-      "model_module_version": "2.0.0",
-      "model_name": "HTMLModel",
-      "state": {
-       "layout": "IPY_MODEL_69c063b3b69b4a56873809ad87cf56b3",
-       "style": "IPY_MODEL_ff5ba78289d54d62845ad87f6c70fa8b",
-       "value": "tokenizer_config.json: 100%"
-      }
-     },
-     "9ba7888c82d5454db13affa33d57db2e": {
-      "model_module": "@jupyter-widgets/controls",
-      "model_module_version": "2.0.0",
-      "model_name": "HTMLStyleModel",
-      "state": {
-       "description_width": "",
-       "font_size": null,
-       "text_color": null
-      }
-     },
-     "9bb8408ae8a345de92ad9f2a50618b60": {
-      "model_module": "@jupyter-widgets/base",
-      "model_module_version": "2.0.0",
-      "model_name": "LayoutModel",
-      "state": {}
-     },
-     "9c154a9119a24875897731fab47840ca": {
-      "model_module": "@jupyter-widgets/base",
-      "model_module_version": "2.0.0",
-      "model_name": "LayoutModel",
-      "state": {}
-     },
-     "9c432b61b7774bd8868f29ef5ff33f84": {
-      "model_module": "@jupyter-widgets/controls",
-      "model_module_version": "2.0.0",
-      "model_name": "FloatProgressModel",
-      "state": {
-       "bar_style": "success",
-       "layout": "IPY_MODEL_81d3ac8c948341f796c6a3f88571b924",
-       "max": 499723,
-       "style": "IPY_MODEL_bac34e77e4804bbfa5b6f6913480631a",
-       "value": 499723
-      }
-     },
-     "9c75fa1b6c164e778d1f7e62b2af6287": {
-      "model_module": "@jupyter-widgets/controls",
-      "model_module_version": "2.0.0",
-      "model_name": "ProgressStyleModel",
-      "state": {
-       "description_width": ""
-      }
-     },
-     "9d8cbd8051e7430ba1fecf3bc152fc58": {
-      "model_module": "@jupyter-widgets/controls",
-      "model_module_version": "2.0.0",
-      "model_name": "CheckboxModel",
-      "state": {
-       "description": "Prepare FP16 model",
-       "disabled": false,
-       "layout": "IPY_MODEL_142640fa2a9d4a98a02a462389740a0e",
-       "style": "IPY_MODEL_9f7af69d2e3f4722a43d4385a1ffc3da",
-       "value": false
-      }
-     },
-     "9df3bb16ee1c4e3f8d42d4a2bf557565": {
-      "model_module": "@jupyter-widgets/controls",
-      "model_module_version": "2.0.0",
-      "model_name": "FloatProgressModel",
-      "state": {
-       "bar_style": "success",
-       "layout": "IPY_MODEL_2e5ddb112b6443f3a21805d674783469",
-       "max": 551,
-       "style": "IPY_MODEL_6633ca80379b4b70a4f02dd07cbef351",
-       "value": 551
-      }
-     },
-     "9e1226b7d954452088fb520045ecba1a": {
-      "model_module": "@jupyter-widgets/controls",
-      "model_module_version": "2.0.0",
-      "model_name": "HBoxModel",
-      "state": {
-       "children": [
-        "IPY_MODEL_b7fa59baa982492a99e0dbc23e22bfc2",
-        "IPY_MODEL_9c432b61b7774bd8868f29ef5ff33f84",
-        "IPY_MODEL_440710704d8941ab97c0e2c1b74046f3"
-       ],
-       "layout": "IPY_MODEL_a9f191e9f73b496f8b2fa4f0488249ef"
-      }
-     },
-     "9f7af69d2e3f4722a43d4385a1ffc3da": {
-      "model_module": "@jupyter-widgets/controls",
-      "model_module_version": "2.0.0",
-      "model_name": "CheckboxStyleModel",
-      "state": {
-       "description_width": ""
-      }
-     },
-     "a5af380f03e640c9bae7a4f00687cbda": {
-      "model_module": "@jupyter-widgets/base",
-      "model_module_version": "2.0.0",
-      "model_name": "LayoutModel",
-      "state": {}
-     },
-     "a62f89b7eebd411da7ef9ffb115fb391": {
-      "model_module": "@jupyter-widgets/controls",
-      "model_module_version": "2.0.0",
-      "model_name": "HBoxModel",
-      "state": {
-       "children": [
-        "IPY_MODEL_4b1fb876ebd54b899d88fc9be77b5ae1",
-        "IPY_MODEL_4d8b530cf35744d2a95c179b234b602c",
-        "IPY_MODEL_7e3919bf7a354d3a8b63e2343436e24b"
-       ],
-       "layout": "IPY_MODEL_74a689c355b64ded8b8577f042f197d3"
-      }
-     },
-     "a6c9948d2ea94d9f9b33a7f28dfd9f92": {
-      "model_module": "@jupyter-widgets/base",
-      "model_module_version": "2.0.0",
-      "model_name": "LayoutModel",
-      "state": {}
-     },
-     "a7765cd42fac4a2abe9b306b6a5e92cb": {
-      "model_module": "@jupyter-widgets/controls",
-      "model_module_version": "2.0.0",
-      "model_name": "HBoxModel",
-      "state": {
-       "children": [
-        "IPY_MODEL_9885fd7836944e1b80ba1aff2fba01fb",
-        "IPY_MODEL_799a3f5d47264a8da1562a247eda8b2b",
-        "IPY_MODEL_712cc17ef35c4b61b7f2ac5465421d1c"
-       ],
-       "layout": "IPY_MODEL_f41fa181574f40b4be82d2d7df71a590"
-      }
-     },
-     "a7f0d9c9812b48cea3c1e290d1f8bf31": {
-      "model_module": "@jupyter-widgets/base",
-      "model_module_version": "2.0.0",
-      "model_name": "LayoutModel",
-      "state": {}
-     },
-     "a9f191e9f73b496f8b2fa4f0488249ef": {
-      "model_module": "@jupyter-widgets/base",
-      "model_module_version": "2.0.0",
-      "model_name": "LayoutModel",
-      "state": {}
-     },
-     "ada1f37e59084db3997b8494f16b0867": {
-      "model_module": "@jupyter-widgets/base",
-      "model_module_version": "2.0.0",
-      "model_name": "LayoutModel",
-      "state": {}
-     },
-     "b7fa59baa982492a99e0dbc23e22bfc2": {
-      "model_module": "@jupyter-widgets/controls",
-      "model_module_version": "2.0.0",
-      "model_name": "HTMLModel",
-      "state": {
-       "layout": "IPY_MODEL_16ac9a8772434222baed72bfa5b36f77",
-       "style": "IPY_MODEL_427e6a691ddc409dbf6ee7d6dee0f084",
-       "value": "tokenizer.model: 100%"
-      }
-     },
-     "bac34e77e4804bbfa5b6f6913480631a": {
-      "model_module": "@jupyter-widgets/controls",
-      "model_module_version": "2.0.0",
-      "model_name": "ProgressStyleModel",
-      "state": {
-       "description_width": ""
-      }
-     },
-     "c34494d4f808466498a563b70aa8f1de": {
-      "model_module": "@jupyter-widgets/controls",
-      "model_module_version": "2.0.0",
-      "model_name": "ProgressStyleModel",
-      "state": {
-       "description_width": ""
-      }
-     },
-     "c48693dfddc547c28246159ce5233ee5": {
-      "model_module": "@jupyter-widgets/controls",
-      "model_module_version": "2.0.0",
-      "model_name": "HTMLStyleModel",
-      "state": {
-       "description_width": "",
-       "font_size": null,
-       "text_color": null
-      }
-     },
-     "c6384ec6b41a4be69e5d2ed64b4cf5e8": {
-      "model_module": "@jupyter-widgets/base",
-      "model_module_version": "2.0.0",
-      "model_name": "LayoutModel",
-      "state": {}
-     },
-     "c7df654156f44fd997bf4462894b19a2": {
-      "model_module": "@jupyter-widgets/controls",
-      "model_module_version": "2.0.0",
-      "model_name": "HTMLStyleModel",
-      "state": {
-       "description_width": "",
-       "font_size": null,
-       "text_color": null
-      }
-     },
-     "c7fc1c13485b4e339d2028ca3fc6a43a": {
-      "model_module": "@jupyter-widgets/controls",
-      "model_module_version": "2.0.0",
-      "model_name": "HTMLStyleModel",
-      "state": {
-       "description_width": "",
-       "font_size": null,
-       "text_color": null
-      }
-     },
-     "cbea1eff8ea14ba3b9db8cb1d856fe0c": {
-      "model_module": "@jupyter-widgets/controls",
-      "model_module_version": "2.0.0",
-      "model_name": "DescriptionStyleModel",
-      "state": {
-       "description_width": ""
-      }
-     },
-     "d2c0d3880c1f49d399ffe7c82c6d6fa5": {
-      "model_module": "@jupyter-widgets/base",
-      "model_module_version": "2.0.0",
-      "model_name": "LayoutModel",
-      "state": {}
-     },
-     "d5960df4d77b4df1b3171d84ab126e38": {
-      "model_module": "@jupyter-widgets/base",
-      "model_module_version": "2.0.0",
-      "model_name": "LayoutModel",
-      "state": {}
-     },
-     "d764d896cdd140f690ac54d2ff66ef18": {
-      "model_module": "@jupyter-widgets/controls",
-      "model_module_version": "2.0.0",
-      "model_name": "FloatProgressModel",
-      "state": {
-       "bar_style": "success",
-       "layout": "IPY_MODEL_a6c9948d2ea94d9f9b33a7f28dfd9f92",
-       "max": 2200119864,
-       "style": "IPY_MODEL_552dae2934864c738a422f872c5dec48",
-       "value": 2200119864
-      }
-     },
-     "dce4bef4c51e4253b1ba13ec96fbe2c6": {
-      "model_module": "@jupyter-widgets/base",
-      "model_module_version": "2.0.0",
-      "model_name": "LayoutModel",
-      "state": {}
-     },
-     "dd48384d43124418a0492577aaba5208": {
-      "model_module": "@jupyter-widgets/base",
-      "model_module_version": "2.0.0",
-      "model_name": "LayoutModel",
-      "state": {}
-     },
-     "de4fd9a0c08643f2abb866a17a5216ca": {
-      "model_module": "@jupyter-widgets/controls",
-      "model_module_version": "2.0.0",
-      "model_name": "HTMLStyleModel",
-      "state": {
-       "description_width": "",
-       "font_size": null,
-       "text_color": null
-      }
-     },
-     "ee0f455a3be9467abae108ea0ed8624b": {
-      "model_module": "@jupyter-widgets/controls",
-      "model_module_version": "2.0.0",
-      "model_name": "HTMLStyleModel",
-      "state": {
-       "description_width": "",
-       "font_size": null,
-       "text_color": null
-      }
-     },
-     "f1a9d63a243e4e47b4cbb6061ca8ed3e": {
-      "model_module": "@jupyter-widgets/controls",
-      "model_module_version": "2.0.0",
-      "model_name": "DropdownModel",
-      "state": {
-       "_options_labels": [
-        "INT4"
-       ],
-       "description": "Model to run:",
-       "index": 0,
-       "layout": "IPY_MODEL_c6384ec6b41a4be69e5d2ed64b4cf5e8",
-       "style": "IPY_MODEL_cbea1eff8ea14ba3b9db8cb1d856fe0c"
-      }
-     },
-     "f22b0143af5445268a47ec252df51037": {
-      "model_module": "@jupyter-widgets/controls",
-      "model_module_version": "2.0.0",
-      "model_name": "HTMLStyleModel",
-      "state": {
-       "description_width": "",
-       "font_size": null,
-       "text_color": null
-      }
-     },
-     "f33a459071bc4fc294d3f84b75974926": {
-      "model_module": "@jupyter-widgets/controls",
-      "model_module_version": "2.0.0",
-      "model_name": "DropdownModel",
-      "state": {
-       "_options_labels": [
-        "CPU",
-        "GPU.0",
-        "GPU.1",
-        "AUTO"
-       ],
-       "description": "Device:",
-       "index": 0,
-       "layout": "IPY_MODEL_f5eb9352f0734deb899e1af0e37aa496",
-       "style": "IPY_MODEL_459b882fbcb74dc5b10d623dbc49dd43"
-      }
-     },
-     "f3a36f7c14034ab793df03dcbd3ac433": {
-      "model_module": "@jupyter-widgets/controls",
-      "model_module_version": "2.0.0",
-      "model_name": "CheckboxModel",
-      "state": {
-       "description": "Prepare INT8 model",
-       "disabled": false,
-       "layout": "IPY_MODEL_a7f0d9c9812b48cea3c1e290d1f8bf31",
-       "style": "IPY_MODEL_0f7532883a2441e8ab7c1351bc04367e",
-       "value": false
-      }
-     },
-     "f41fa181574f40b4be82d2d7df71a590": {
-      "model_module": "@jupyter-widgets/base",
-      "model_module_version": "2.0.0",
-      "model_name": "LayoutModel",
-      "state": {}
-     },
-     "f474a82c0ad849189af15d3dfda0f03d": {
-      "model_module": "@jupyter-widgets/base",
-      "model_module_version": "2.0.0",
-      "model_name": "LayoutModel",
-      "state": {}
-     },
-     "f5eb9352f0734deb899e1af0e37aa496": {
-      "model_module": "@jupyter-widgets/base",
-      "model_module_version": "2.0.0",
-      "model_name": "LayoutModel",
-      "state": {}
-     },
-     "f78c82b7eb0447ed9568d3f98ab9600b": {
-      "model_module": "@jupyter-widgets/controls",
-      "model_module_version": "2.0.0",
-      "model_name": "HBoxModel",
-      "state": {
-       "children": [
-        "IPY_MODEL_09223ea8377f4eda8a9bd55c7d724a10",
-        "IPY_MODEL_603abcd550ca4fd4b88c59e7510af50f",
-        "IPY_MODEL_2ab9682841fc45689f853ed024da7205"
-       ],
-       "layout": "IPY_MODEL_dce4bef4c51e4253b1ba13ec96fbe2c6"
-      }
-     },
-     "ff5ba78289d54d62845ad87f6c70fa8b": {
-      "model_module": "@jupyter-widgets/controls",
-      "model_module_version": "2.0.0",
-      "model_name": "HTMLStyleModel",
-      "state": {
-       "description_width": "",
-       "font_size": null,
-       "text_color": null
-      }
-=======
      "ff880044976144c1b775423eaa85fcbb": {
       "model_module": "@jupyter-widgets/controls",
       "model_module_version": "2.0.0",
@@ -2752,7 +1535,6 @@
        "style": "IPY_MODEL_bc30bb99906245b18e4c752439fe8f03",
        "value": false
       }
->>>>>>> f270af08
      }
     },
     "version_major": 2,
